:root {
  --bg: #050912;
  --card: rgba(15, 22, 36, 0.92);
  --ink: #e4e9f3;
  --muted: #97a3ba;
  --accent: #ff8c00;
  --accent-dark: #d97706;
  --accent-soft: rgba(255, 140, 0, 0.14);
  --accent-strong: rgba(255, 140, 0, 0.22);
  --border: rgba(31, 43, 64, 0.75);
  --title: #f9fafc;
  --shadow: 0 18px 38px rgba(3, 8, 22, 0.55);
  --layer-opaque: rgba(5, 9, 18, 0.96);
  --surface: #0b0d12;
  --elev-4: 0 10px 30px rgba(0, 0, 0, 0.4);
  --header-h: 120px;
  --tabs-h: 48px;
}

* {
  box-sizing: border-box;
}

html,
body,
#root {
  height: 100%;
}

body {
  margin: 0;
  background: var(--bg);
  color: var(--ink);
  font-family: 'Inter', 'Roboto', system-ui, -apple-system, BlinkMacSystemFont, 'Segoe UI', sans-serif;
  line-height: 1.45;
}

.page {
  min-height: 100vh;
  display: flex;
  flex-direction: column;
  padding-bottom: 64px;
}

.app-main {
  display: flex;
  flex-direction: column;
  flex: 1;
  padding-top: var(--header-h);
}

.app-header {
  position: fixed;
  top: 0;
  left: 0;
  right: 0;
  z-index: 1000;
  background: var(--surface);
}

.topbar {
  display: flex;
  align-items: center;
  justify-content: space-between;
  padding: 18px 32px;
  border-bottom: 1px solid rgba(148, 163, 184, 0.2);
  box-shadow: var(--elev-4);
}

.brand {
  display: flex;
  align-items: center;
  gap: 16px;
}

.brand img {
  height: 74px;
  width: auto;
  border-radius: 16px;
  filter: brightness(1.15) contrast(1.05);
}

.brand-text h1 {
  margin: 0;
  font-size: 20px;
  color: var(--title);
  letter-spacing: 0.4px;
}

.brand-text p {
  margin: 0;
  color: var(--muted);
  font-size: 13px;
}

.top-actions {
  display: inline-flex;
  gap: 12px;
  align-items: center;
}

button {
  font-family: inherit;
  border: none;
  cursor: pointer;
}

button.primary {
  background: linear-gradient(135deg, var(--accent), var(--accent-dark));
  color: #0b0d12;
  font-weight: 700;
  padding: 12px 22px;
  border-radius: 999px;
  min-height: 42px;
  box-shadow: 0 12px 26px rgba(255, 140, 0, 0.35);
  letter-spacing: 0.2px;
  transition: transform 0.2s ease, box-shadow 0.2s ease;
}

button.primary:hover,
button.primary:focus-visible {
  transform: translateY(-1px);
  box-shadow: 0 18px 30px rgba(255, 140, 0, 0.45);
  outline: none;
}

button.primary:disabled {
  opacity: 0.6;
  cursor: not-allowed;
  box-shadow: none;
}

button.ghost {
  background: rgba(255, 140, 0, 0.16);
  color: var(--accent);
  border: 1px solid rgba(255, 140, 0, 0.45);
  padding: 10px 18px;
  border-radius: 999px;
  font-weight: 600;
  min-height: 40px;
  transition: background 0.2s ease;
}

button.ghost.with-icon {
  display: inline-flex;
  align-items: center;
  gap: 8px;
  padding: 10px 18px 10px 14px;
}

button.ghost.with-icon span[aria-hidden='true'] {
  font-size: 18px;
  line-height: 1;
}

button.ghost:hover {
  background: rgba(255, 140, 0, 0.28);
}

button.icon {
  background: rgba(15, 22, 36, 0.8);
  color: var(--ink);
  border: 1px solid rgba(59, 76, 107, 0.6);
  width: 42px;
  height: 42px;
  border-radius: 12px;
  font-size: 18px;
}

button.link {
  background: none;
  border: none;
  padding: 0;
  color: var(--accent);
  font-weight: 600;
  font-size: 13px;
  text-decoration: underline;
}

button.link:hover,
button.link:focus-visible {
  color: var(--title);
  outline: none;
}

button.link.danger {
  color: #f87171;
}

button.link.danger:hover,
button.link.danger:focus-visible {
  color: #fecaca;
}

.tabs {
  position: sticky;
  top: var(--header-h);
  z-index: 999;
  display: flex;
  gap: 8px;
  padding: 14px 32px 12px;
  background: var(--surface);
  border: none;
  box-shadow: none;
  margin: 0;
}

.tabs-bar,
.tabs-bar * {
  margin-top: 0;
}

.tabs-wrapper {
  padding-top: 0;
}

.page-content {
  margin-top: 0;
}

.table-header.sticky {
  top: calc(var(--header-h) + var(--tabs-h, 48px));
}

.site-header {
  z-index: 1000;
}

.tabs-bar {
  z-index: 999;
}

.tabs button {
  flex: 1;
  padding: 10px 16px;
  background: rgba(12, 20, 34, 0.72);
  border-radius: 12px;
  color: var(--muted);
  font-weight: 600;
  letter-spacing: 0.3px;
  min-height: 40px;
  transition: background 0.2s ease, color 0.2s ease, box-shadow 0.2s ease;
  border-top: none;
  border-bottom: none;
  border: 1px solid rgba(255, 140, 0, 0.08);
}

.tabs button:hover,
.tabs button:focus-visible {
  color: var(--title);
  background: var(--accent-soft);
  box-shadow: 0 10px 26px rgba(255, 140, 0, 0.12);
  outline: none;
}

.tabs button.active {
  background: var(--accent-dark);
  color: var(--title);
  border-color: var(--accent-dark);
  box-shadow: 0 16px 30px rgba(217, 119, 6, 0.35);
}

.content {
  flex: 1;
  width: 100%;
  max-width: 1180px;
  margin: 0 auto;
  margin-top: 12px;
  padding: 28px 32px 72px;
  display: flex;
  flex-direction: column;
  gap: 24px;
}

.card {
  background: var(--card);
  border: 1px solid var(--border);
  border-radius: 18px;
  padding: 20px 22px;
  box-shadow: var(--shadow);
  display: flex;
  flex-direction: column;
  gap: 18px;
}

.card-actions {
  display: flex;
  flex-wrap: wrap;
  gap: 12px;
  justify-content: flex-end;
  align-items: center;
  margin-top: auto;
  padding-top: 16px;
  border-top: 1px solid rgba(255, 140, 0, 0.16);
}

.card-header {
  display: flex;
  align-items: center;
  justify-content: space-between;
  gap: 12px;
}

.card h2 {
  margin: 0;
  font-size: 18px;
  color: var(--title);
  letter-spacing: 0.2px;
  border-bottom: 1px solid rgba(255, 140, 0, 0.25);
  padding-bottom: 4px;
}

.grid {
  display: grid;
  gap: 16px;
}

.grid.g2 {
  grid-template-columns: repeat(2, minmax(0, 1fr));
}

.grid.g3 {
  grid-template-columns: repeat(3, minmax(0, 1fr));
}

.grid.g4 {
  grid-template-columns: repeat(4, minmax(0, 1fr));
}

.field {
  display: flex;
  flex-direction: column;
  gap: 4px;
}

.field label {
  display: inline-flex;
  align-items: center;
  gap: 6px;
  font-size: 12px;
  font-weight: 600;
  color: var(--muted);
  text-transform: uppercase;
  letter-spacing: 0.4px;
}

.field small {
  color: var(--muted);
  font-size: 11px;
}

input,
select {
  width: 100%;
  min-height: 40px;
  border-radius: 12px;
  border: 1px solid var(--border);
  background: rgba(7, 14, 28, 0.95);
  color: var(--ink);
  padding: 0 12px;
  font-size: 14px;
}

input:focus,
select:focus {
  outline: none;
  border-color: var(--accent);
  box-shadow: 0 0 0 2px rgba(255, 140, 0, 0.3);
}

input[readonly] {
  background: rgba(9, 16, 30, 0.8);
  color: #cbd6ed;
  border-style: dashed;
}

.info-inline {
  display: inline-flex;
  gap: 12px;
  flex-wrap: wrap;
}

.info-tooltip {
  position: relative;
  display: inline-flex;
  align-items: center;
}

.info-icon {
  display: inline-flex;
  align-items: center;
  justify-content: center;
  width: 20px;
  height: 20px;
  border-radius: 50%;
  border: 1px solid rgba(148, 163, 184, 0.4);
  background: rgba(148, 163, 184, 0.12);
  color: var(--title);
  font-size: 12px;
  font-weight: 700;
  line-height: 1;
  cursor: pointer;
  transition: background 0.2s ease, border-color 0.2s ease, color 0.2s ease;
  flex-shrink: 0;
}

.info-icon:focus-visible {
  outline: 2px solid var(--accent);
  outline-offset: 2px;
}

.info-icon:hover,
.info-icon.open {
  background: rgba(148, 163, 184, 0.2);
  border-color: rgba(148, 163, 184, 0.55);
}

.info-bubble {
  position: absolute;
  top: calc(100% + 10px);
  left: 50%;
  transform: translateX(-50%);
  min-width: 220px;
  max-width: 280px;
  padding: 12px 14px;
  border-radius: 12px;
  background: rgba(11, 17, 29, 0.96);
  border: 1px solid rgba(148, 163, 184, 0.35);
  box-shadow: 0 12px 32px rgba(5, 10, 25, 0.35);
  color: var(--ink);
  font-size: 12px;
  line-height: 1.5;
  z-index: 20;
  text-align: left;
}

.info-bubble::before {
  content: '';
  position: absolute;
  top: -6px;
  left: 50%;
  transform: translateX(-50%) rotate(45deg);
  width: 12px;
  height: 12px;
  background: rgba(11, 17, 29, 0.96);
  border-left: 1px solid rgba(148, 163, 184, 0.35);
  border-top: 1px solid rgba(148, 163, 184, 0.35);
}

.pill {
  display: inline-flex;
  align-items: center;
  gap: 8px;
  padding: 6px 10px;
  border-radius: 999px;
  border: 1px solid var(--border);
  background: rgba(15, 24, 40, 0.85);
  font-size: 13px;
  min-height: 40px;
  white-space: nowrap;
  overflow: visible;
}

.pill strong {
  font-weight: 700;
  color: var(--title);
}

.list-col {
  display: flex;
  flex-direction: column;
  gap: 8px;
}

.list-row {
  display: flex;
  justify-content: space-between;
  align-items: center;
  gap: 12px;
  border: 1px solid var(--border);
  border-radius: 12px;
  padding: 8px 10px;
  background: rgba(9, 15, 26, 0.8);
  min-height: 40px;
  font-variant-numeric: tabular-nums;
  white-space: nowrap;
  overflow: hidden;
  text-overflow: ellipsis;
}

.list-row strong {
  color: var(--title);
}

.notice {
  display: inline-flex;
  align-items: flex-start;
  gap: 12px;
  border: 1px dashed rgba(255, 140, 0, 0.4);
  border-left: 4px solid var(--accent);
  border-radius: 12px;
  background: rgba(19, 27, 42, 0.9);
  padding: 12px 16px;
  margin-top: 8px;
}

.notice .dot {
  width: 10px;
  height: 10px;
  border-radius: 999px;
  background: var(--accent);
  margin-top: 4px;
}

.notice-title {
  margin: 0 0 2px;
  font-weight: 700;
  color: var(--title);
  font-size: 13px;
}

.notice-sub {
  margin: 0;
  color: var(--muted);
  font-size: 12px;
}

.chart {
  height: 360px;
  position: relative;
}

.chart-explainer {
  position: absolute;
  top: 18px;
  right: 18px;
  max-width: 260px;
  background: rgba(5, 9, 18, 0.8);
  border: 1px solid rgba(255, 140, 0, 0.35);
  border-radius: 12px;
  padding: 10px 14px;
  display: flex;
  flex-direction: column;
  gap: 4px;
  color: var(--title);
  font-size: 12px;
  line-height: 1.3;
}

.chart-explainer strong {
  font-size: 13px;
}

.legend-toggle {
  display: inline-flex;
  align-items: center;
  gap: 16px;
}

.legend-toggle label {
  display: inline-flex;
  align-items: center;
  gap: 6px;
  font-size: 13px;
  color: var(--muted);
  cursor: pointer;
}

.legend-toggle input {
  width: 16px;
  height: 16px;
}

.table-controls {
  display: flex;
  justify-content: flex-end;
}

.collapse-toggle {
  background: rgba(59, 76, 107, 0.35);
  color: var(--title);
  padding: 8px 14px;
  border-radius: 999px;
  font-size: 13px;
  font-weight: 600;
  transition: background 0.2s ease;
}

.collapse-toggle:hover {
  background: rgba(59, 76, 107, 0.55);
}

.collapse-toggle:focus-visible {
  outline: 2px solid var(--accent);
  outline-offset: 2px;
}

.table-wrapper {
  overflow-x: auto;
  border-radius: 12px;
  border: 1px solid var(--border);
}

.table-wrapper table,
.print-section table,
.card table {
  width: 100%;
  border-collapse: collapse;
  min-width: 720px;
}

table thead tr {
  background: rgba(15, 22, 36, 0.75);
}

table th,
table td {
  padding: 10px 12px;
  text-align: left;
  font-size: 13px;
  border-bottom: 1px solid rgba(148, 163, 184, 0.15);
  min-height: 40px;
  font-variant-numeric: tabular-nums;
}

table th {
  color: var(--title);
  text-transform: uppercase;
  letter-spacing: 0.3px;
  font-size: 12px;
}

table tbody tr:hover {
  background: rgba(15, 22, 36, 0.45);
}

.muted {
  color: var(--muted);
}

.toggle-label {
  display: inline-flex;
  align-items: center;
  gap: 6px;
  color: var(--muted);
  font-size: 12px;
}

.modal {
  position: fixed;
  inset: 0;
  z-index: 1100;
  display: block;
}

.modal-backdrop {
  position: fixed;
  inset: 0;
  background: rgba(0, 0, 0, 0.6);
  backdrop-filter: blur(8px);
}

.modal-content {
  position: relative;
  z-index: 1110;
  width: 100%;
  height: 100%;
  max-width: none;
  max-height: none;
  overflow: hidden;
  border-radius: 0;
  border: none;
  background: linear-gradient(165deg, rgba(18, 26, 44, 0.96), rgba(12, 20, 34, 0.9));
  padding: 0;
  box-shadow: 0 28px 60px rgba(8, 12, 24, 0.6);
  display: flex;
  flex-direction: column;
}

.modal-header {
  position: sticky;
  top: 0;
  z-index: 1;
  display: flex;
  justify-content: space-between;
  align-items: center;
  gap: 12px;
  margin: 0;
  padding: 32px 48px 24px;
  border-bottom: 1px solid rgba(255, 140, 0, 0.22);
  background: rgba(14, 22, 36, 0.92);
  box-shadow: 0 10px 30px rgba(8, 12, 24, 0.35);
}

.modal-header h3 {
  margin: 0;
  color: var(--title);
  flex: 1;
}

.modal-body {
  flex: 1;
  overflow-y: auto;
  display: flex;
  flex-direction: column;
  gap: 24px;
  padding: 32px 48px 48px;
  scroll-padding-top: 32px;
  background: radial-gradient(circle at top right, rgba(255, 140, 0, 0.15), transparent 60%);
}

.modal-body h4 {
  margin: 0;
  color: var(--accent);
  font-size: 14px;
  letter-spacing: 0.4px;
  text-transform: uppercase;
  padding: 6px 0;
  border-bottom: 1px solid rgba(255, 140, 0, 0.25);
}

.modal-body h4:first-child {
  padding-top: 10px;
}

.budget-search-panel {
  display: flex;
  flex-direction: column;
  gap: 18px;
  padding: 28px 32px;
  border-radius: 22px;
  border: 1px solid rgba(255, 140, 0, 0.2);
  background: linear-gradient(150deg, rgba(18, 26, 44, 0.92), rgba(10, 18, 32, 0.88));
  box-shadow: 0 26px 46px rgba(8, 12, 24, 0.45);
}

.clients-panel p {
  margin: 0;
  color: var(--muted);
  font-size: 14px;
}

.budget-search-header {
  display: flex;
  flex-direction: column;
  gap: 6px;
}

.budget-search-header h4 {
  margin: 0;
  font-size: 18px;
  font-weight: 600;
  color: var(--title);
  letter-spacing: 0.2px;
  text-transform: none;
}

.budget-search-header p {
  margin: 0;
  font-size: 13px;
  color: var(--muted);
}

.budget-search-summary {
  display: flex;
  justify-content: space-between;
  align-items: center;
  gap: 12px;
  font-size: 13px;
  color: var(--muted);
  flex-wrap: wrap;
}

.budget-search-summary strong {
  color: var(--accent);
}

.budget-search-empty {
  margin: 0;
  padding: 32px 16px;
  text-align: center;
  border-radius: 18px;
  border: 1px dashed rgba(148, 163, 184, 0.3);
  background: rgba(9, 16, 28, 0.65);
  color: var(--muted);
  font-size: 14px;
}

.budget-search-table {
  border-radius: 18px;
  border: 1px solid rgba(255, 140, 0, 0.22);
  background: rgba(7, 14, 28, 0.85);
  box-shadow: 0 24px 40px rgba(8, 12, 24, 0.45);
}

.clients-table .table-wrapper {
  max-height: 520px;
}

.clients-table-client {
  display: flex;
  flex-direction: column;
  gap: 4px;
}

.clients-table-load {
  align-items: flex-start;
  background: none;
  border: none;
  padding: 0;
  text-align: left;
  color: inherit;
  cursor: pointer;
  gap: 4px;
  border-radius: 12px;
  width: 100%;
}

.clients-table-load:hover strong,
.clients-table-load:focus-visible strong {
  color: var(--accent);
}

.clients-table-load:focus-visible {
  outline: 2px solid var(--accent);
  outline-offset: 2px;
}

.clients-table-client strong {
  font-size: 14px;
  color: var(--title);
}

.clients-table-client span {
  font-size: 12px;
  color: var(--muted);
}

.clients-table-actions {
  display: flex;
  gap: 12px;
  flex-wrap: wrap;
  align-items: center;
}

.clients-table-action {
  width: 38px;
  height: 38px;
  border-radius: 10px;
  background: rgba(148, 163, 184, 0.16);
  border: 1px solid rgba(148, 163, 184, 0.3);
  color: var(--ink);
  display: inline-flex;
  align-items: center;
  justify-content: center;
  font-size: 18px;
  transition: background 0.2s ease, border-color 0.2s ease, transform 0.2s ease;
}

.clients-table-action:hover,
.clients-table-action:focus-visible {
  background: rgba(255, 140, 0, 0.18);
  border-color: rgba(255, 140, 0, 0.5);
  transform: translateY(-1px);
  outline: none;
}

.clients-table-action.danger {
  color: #fca5a5;
  border-color: rgba(248, 113, 113, 0.4);
  background: rgba(127, 29, 29, 0.25);
}

.clients-table-action.danger:hover,
.clients-table-action.danger:focus-visible {
  background: rgba(248, 113, 113, 0.35);
  border-color: rgba(248, 113, 113, 0.65);
}

.budget-search-table .table-wrapper {
  max-height: 440px;
  overflow-y: auto;
  border: none;
  border-radius: 18px;
}

/*
 * ==============================
 * Estilos do módulo CRM
 * ==============================
 * Mantemos comentários extensos para facilitar futuras manutenções e ajustes
 * quando a integração com o backend estiver ativa em produção.
 */
.crm-main {
  display: flex;
  flex-direction: column;
  flex: 1;
  padding-top: var(--header-h);
}

.crm-content {
  display: flex;
  flex-direction: column;
  gap: 32px;
  padding: 36px 48px 64px;
}

.crm-section {
  display: flex;
  flex-direction: column;
  gap: 18px;
}

.crm-grid {
  display: grid;
  grid-template-columns: repeat(auto-fit, minmax(280px, 1fr));
  gap: 24px;
}

.crm-card {
  display: flex;
  flex-direction: column;
  gap: 12px;
  min-height: 100%;
  background: rgba(11, 18, 32, 0.88);
  border: 1px solid rgba(255, 140, 0, 0.2);
  box-shadow: 0 16px 36px rgba(5, 9, 18, 0.45);
}

.crm-card h3 {
  margin: 0;
  color: var(--title);
}

.crm-card h4 {
  margin: 12px 0 0;
  color: var(--accent);
  font-size: 14px;
  text-transform: uppercase;
  letter-spacing: 0.4px;
}

.crm-description {
  margin: 0;
  color: var(--muted);
  font-size: 14px;
  line-height: 1.55;
}

.crm-list,
.crm-sublist {
  margin: 0;
  padding-left: 20px;
  display: flex;
  flex-direction: column;
  gap: 8px;
  color: var(--ink);
  font-size: 14px;
  line-height: 1.5;
}

.crm-subsection {
  padding: 12px 14px;
  border-radius: 12px;
  background: rgba(255, 140, 0, 0.08);
  border: 1px dashed rgba(255, 140, 0, 0.45);
}

.crm-status-banner {
  padding: 14px 18px;
  border-radius: 14px;
  border: 1px solid rgba(148, 163, 184, 0.25);
  font-weight: 600;
  font-size: 14px;
  box-shadow: 0 12px 32px rgba(8, 12, 24, 0.4);
}

.crm-status-banner.info {
  background: rgba(37, 99, 235, 0.18);
  border-color: rgba(37, 99, 235, 0.35);
  color: #bfdbfe;
}

.crm-status-banner.loading {
  background: rgba(148, 163, 184, 0.18);
  color: var(--ink);
}

.crm-status-banner.success {
  background: rgba(34, 197, 94, 0.18);
  border-color: rgba(34, 197, 94, 0.35);
  color: #bbf7d0;
}

.crm-status-banner.error {
  background: rgba(248, 113, 113, 0.18);
  border-color: rgba(248, 113, 113, 0.35);
  color: #fecaca;
}

<<<<<<< HEAD
.crm-status-banner.saving {
  background: rgba(250, 204, 21, 0.16);
  border-color: rgba(250, 204, 21, 0.4);
  color: #facc15;
}

/*
 * Painel operacional com indicadores principais. Utilizamos grid responsivo
 * para que os cartões se reorganizem em telas menores, mantendo a leitura.
 */
.crm-kpis {
  display: grid;
  grid-template-columns: repeat(auto-fit, minmax(200px, 1fr));
  gap: 18px;
}

.crm-kpi {
  display: flex;
  flex-direction: column;
  gap: 6px;
  min-height: 140px;
}

.crm-kpi-label {
  font-size: 12px;
  text-transform: uppercase;
  letter-spacing: 0.5px;
  color: rgba(226, 232, 240, 0.7);
}

.crm-kpi strong {
  font-size: 32px;
  color: var(--title);
}

.crm-kpi small {
  font-size: 13px;
  color: var(--muted);
}

.crm-filters {
  display: flex;
  flex-direction: column;
  gap: 18px;
}

.crm-filters-grid {
  display: grid;
  grid-template-columns: repeat(auto-fit, minmax(220px, 1fr));
  gap: 18px;
}

.crm-filter-item {
  display: flex;
  flex-direction: column;
  gap: 6px;
}

.crm-filter-item span {
  font-size: 12px;
  letter-spacing: 0.4px;
  text-transform: uppercase;
  color: rgba(226, 232, 240, 0.6);
}

.crm-filter-item input,
.crm-filter-item select,
.crm-form-grid input,
.crm-form-grid textarea {
  background: rgba(8, 13, 24, 0.72);
  border: 1px solid rgba(148, 163, 184, 0.3);
  border-radius: 12px;
  padding: 12px 14px;
  color: var(--ink);
  font-size: 14px;
}

.crm-filter-item.resumo {
  justify-content: center;
  align-items: flex-start;
}

.crm-filter-item.resumo strong {
  font-size: 24px;
  color: var(--title);
}

.crm-board {
  display: grid;
  grid-template-columns: repeat(auto-fit, minmax(260px, 1fr));
  gap: 20px;
}

.crm-column {
  display: flex;
  flex-direction: column;
  gap: 12px;
}

.crm-column-header {
  display: flex;
  align-items: flex-start;
  justify-content: space-between;
  gap: 16px;
}

.crm-column-header h3 {
  margin: 0;
}

.crm-column-header p {
  margin: 6px 0 0;
  font-size: 13px;
  color: var(--muted);
}

.crm-column-body {
  display: flex;
  flex-direction: column;
  gap: 12px;
}

.crm-column-empty {
  margin: 0;
  padding: 18px;
  border-radius: 12px;
  background: rgba(15, 23, 42, 0.6);
  color: var(--muted);
  font-size: 14px;
  text-align: center;
}

.crm-lead-card {
  display: flex;
  flex-direction: column;
  gap: 8px;
  padding: 16px;
  border-radius: 14px;
  border: 1px solid rgba(148, 163, 184, 0.25);
  background: rgba(11, 18, 32, 0.78);
  transition: border 0.2s ease, box-shadow 0.2s ease;
}

.crm-lead-card:hover {
  border-color: rgba(255, 140, 0, 0.45);
  box-shadow: 0 14px 32px rgba(5, 9, 18, 0.45);
}

.crm-lead-card.selected {
  border-color: rgba(37, 99, 235, 0.55);
  box-shadow: 0 16px 34px rgba(37, 99, 235, 0.3);
}

.crm-lead-card.risk {
  border-color: rgba(248, 113, 113, 0.5);
}

.crm-lead-select {
  display: flex;
  align-items: center;
  justify-content: space-between;
  gap: 12px;
  padding: 0;
  background: none;
  border: none;
  color: inherit;
  text-align: left;
  cursor: pointer;
}

.crm-lead-select h4 {
  margin: 0;
  font-size: 16px;
  color: var(--title);
}

.crm-lead-location {
  display: block;
  font-size: 13px;
  color: var(--muted);
}

.crm-lead-value {
  font-weight: 700;
  color: var(--accent);
}

.crm-lead-meta {
  margin: 0;
  font-size: 13px;
  color: rgba(226, 232, 240, 0.85);
}

.crm-lead-actions {
  display: flex;
  gap: 8px;
  flex-wrap: wrap;
}

.crm-lead-actions button {
  background: rgba(15, 23, 42, 0.65);
  color: var(--ink);
  border: 1px solid rgba(148, 163, 184, 0.35);
  padding: 8px 12px;
  border-radius: 10px;
  font-size: 12px;
}

.crm-lead-actions button.danger {
  border-color: rgba(248, 113, 113, 0.5);
  color: #fecaca;
}

.crm-detail-grid {
  display: grid;
  grid-template-columns: repeat(auto-fit, minmax(280px, 1fr));
  gap: 20px;
}

.crm-detail-list {
  margin: 0;
  padding-left: 18px;
  display: flex;
  flex-direction: column;
  gap: 6px;
  font-size: 14px;
}

.crm-note-form {
  display: flex;
  flex-direction: column;
  gap: 12px;
  margin-top: 16px;
}

.crm-note-form textarea {
  resize: vertical;
}

.crm-note-form button {
  align-self: flex-start;
}

.crm-timeline ul {
  list-style: none;
  margin: 0;
  padding: 0;
  display: flex;
  flex-direction: column;
  gap: 12px;
}

.crm-timeline li {
  padding: 12px 14px;
  border-radius: 12px;
  background: rgba(11, 18, 32, 0.68);
  border: 1px solid rgba(148, 163, 184, 0.2);
}

.crm-timeline-meta {
  display: flex;
  align-items: center;
  justify-content: space-between;
  margin-bottom: 8px;
}

.crm-timeline-tag {
  padding: 4px 10px;
  border-radius: 999px;
  font-size: 11px;
  text-transform: uppercase;
  letter-spacing: 0.6px;
  background: rgba(59, 130, 246, 0.16);
  border: 1px solid rgba(59, 130, 246, 0.35);
  color: #bfdbfe;
}

.crm-timeline-tag.financeiro {
  background: rgba(249, 115, 22, 0.16);
  border-color: rgba(249, 115, 22, 0.35);
  color: #fed7aa;
}

.crm-timeline-tag.anotacao {
  background: rgba(34, 197, 94, 0.16);
  border-color: rgba(34, 197, 94, 0.35);
  color: #bbf7d0;
}

.crm-timeline-date {
  font-size: 12px;
  color: rgba(226, 232, 240, 0.65);
}

.crm-timeline p {
  margin: 0;
  font-size: 13px;
  color: var(--ink);
}

.crm-timeline-empty {
  text-align: center;
  font-size: 13px;
  color: var(--muted);
  padding: 16px;
  border-radius: 12px;
  background: rgba(15, 23, 42, 0.55);
}

.crm-form {
  display: flex;
  flex-direction: column;
  gap: 18px;
}

.crm-form-grid {
  display: grid;
  grid-template-columns: repeat(auto-fit, minmax(220px, 1fr));
  gap: 18px;
}

.crm-form-grid label {
  display: flex;
  flex-direction: column;
  gap: 6px;
  font-size: 13px;
}

.crm-form-grid label span {
  font-size: 12px;
  text-transform: uppercase;
  letter-spacing: 0.5px;
  color: rgba(226, 232, 240, 0.6);
}

.crm-form-grid label.full-width {
  grid-column: 1 / -1;
}

.crm-form-actions {
  grid-column: 1 / -1;
  display: flex;
  justify-content: flex-end;
}

.crm-form-actions button {
  min-width: 180px;
}

=======
>>>>>>> 7f2c230d
@media (max-width: 960px) {
  .crm-content {
    padding: 28px 24px 48px;
  }
}

@media (max-width: 640px) {
  .crm-content {
    padding: 24px 16px 42px;
  }

  .crm-grid {
    grid-template-columns: 1fr;
  }

  .crm-status-banner {
    font-size: 13px;
  }
}

.budget-search-client {
  display: flex;
  flex-direction: column;
  gap: 4px;
}

.budget-search-client strong {
  font-size: 14px;
  color: var(--title);
}

.budget-search-client span {
  font-size: 12px;
  color: var(--muted);
}

.budget-search-actions {
  display: flex;
  flex-wrap: wrap;
  gap: 8px;
}

.budget-search-action {
  display: inline-flex;
  align-items: center;
  justify-content: center;
  width: 36px;
  height: 36px;
  border-radius: 10px;
  border: 1px solid rgba(71, 85, 105, 0.6);
  background: rgba(15, 22, 36, 0.8);
  color: var(--accent);
  font-size: 16px;
  transition: background-color 0.2s ease, border-color 0.2s ease, color 0.2s ease;
}

.budget-search-action:hover,
.budget-search-action:focus-visible {
  background: rgba(255, 140, 0, 0.15);
  border-color: rgba(255, 140, 0, 0.6);
  color: var(--title);
  outline: none;
}

.budget-search-action.danger {
  color: #f87171;
  border-color: rgba(248, 113, 113, 0.4);
}

.budget-search-action.danger:hover,
.budget-search-action.danger:focus-visible {
  color: #fecaca;
  border-color: rgba(254, 202, 202, 0.6);
  background: rgba(248, 113, 113, 0.1);
}

.settings-tabs {
  display: flex;
  flex-direction: column;
  gap: 24px;
}

.settings-tabs-nav {
  display: grid;
  grid-template-columns: repeat(auto-fit, minmax(180px, 1fr));
  gap: 12px;
  padding: 16px;
  border-radius: 20px;
  background: rgba(18, 26, 44, 0.82);
  border: 1px solid rgba(255, 140, 0, 0.2);
  box-shadow: 0 18px 34px rgba(8, 12, 24, 0.42);
  backdrop-filter: blur(16px);
}

.settings-tab {
  background: rgba(12, 20, 34, 0.72);
  color: var(--muted);
  font-weight: 600;
  letter-spacing: 0.2px;
  border-radius: 14px;
  padding: 14px 18px;
  text-align: center;
  transition: background 0.2s ease, color 0.2s ease, box-shadow 0.2s ease, border-color 0.2s ease;
  border: 1px solid rgba(255, 140, 0, 0.12);
}

.settings-tab:hover,
.settings-tab:focus-visible {
  color: var(--title);
  background: var(--accent-soft);
  box-shadow: 0 12px 26px rgba(255, 140, 0, 0.16);
  border-color: rgba(255, 140, 0, 0.28);
  outline: none;
}

.settings-tab.active {
  background: var(--accent-dark);
  color: var(--title);
  border-color: var(--accent-dark);
  box-shadow: 0 16px 32px rgba(217, 119, 6, 0.42);
}

.settings-panels {
  display: flex;
  flex-direction: column;
  gap: 24px;
}

.settings-panel {
  display: none;
  flex-direction: column;
  gap: 24px;
  padding: 28px 32px 32px;
  border-radius: 22px;
  border: 1px solid rgba(255, 140, 0, 0.2);
  background: linear-gradient(150deg, rgba(22, 30, 48, 0.95), rgba(14, 22, 38, 0.88));
  box-shadow: 0 32px 48px rgba(8, 12, 24, 0.45);
}

.settings-panel.active {
  display: flex;
}

.settings-panel-header {
  display: flex;
  flex-direction: column;
  gap: 6px;
}

.settings-panel-header h4 {
  margin: 0;
  font-size: 18px;
  font-weight: 600;
  color: var(--title);
  letter-spacing: 0.2px;
  text-transform: none;
  border: none;
  padding: 0;
}

.settings-panel-description {
  margin: 0;
  font-size: 13px;
  color: var(--muted);
}

.settings-subsection {
  display: flex;
  flex-direction: column;
  gap: 16px;
}

.settings-subheading {
  margin: 0;
  font-size: 13px;
  font-weight: 600;
  color: var(--muted);
  letter-spacing: 0.3px;
  text-transform: uppercase;
}

.print-layout {
  background: #ffffff;
  color: #0f172a;
  padding: 36px 44px;
  font-family: 'Inter', 'Roboto', sans-serif;
}

.print-header {
  display: flex;
  gap: 24px;
  align-items: center;
  margin-bottom: 24px;
}

.print-logo img {
  height: 72px;
}

.print-client h1 {
  margin: 0 0 8px;
  color: #0f172a;
}

.print-client p {
  margin: 4px 0;
  font-size: 13px;
}

.print-section {
  margin-bottom: 28px;
  break-inside: avoid;
  page-break-inside: avoid;
}

.print-section h2 {
  margin: 0 0 12px;
  color: #0f172a;
  border-bottom: 1px solid #cbd5f5;
  padding-bottom: 4px;
}

.print-section table {
  min-width: 0;
  width: 100%;
  border-collapse: collapse;
  page-break-inside: auto;
}

.print-section th,
.print-section td {
  border: 1px solid #d0d7e8;
  padding: 8px 12px;
  font-size: 12px;
  text-align: left;
  break-inside: avoid;
  page-break-inside: avoid;
}

.print-grid {
  display: grid;
  gap: 16px;
}

.print-grid.two {
  grid-template-columns: repeat(2, minmax(0, 1fr));
}

.print-grid.one {
  grid-template-columns: repeat(1, minmax(0, 1fr));
}

.toast-stack {
  position: fixed;
  right: 24px;
  bottom: 24px;
  display: flex;
  flex-direction: column;
  gap: 12px;
  z-index: 1200;
  max-width: min(360px, 80vw);
}

.toast-item {
  display: grid;
  grid-template-columns: auto 1fr auto;
  align-items: center;
  gap: 12px;
  padding: 14px 16px;
  border-radius: 14px;
  background: rgba(7, 14, 28, 0.9);
  border: 1px solid rgba(148, 163, 184, 0.35);
  box-shadow: 0 18px 40px rgba(5, 10, 20, 0.45);
  backdrop-filter: blur(6px);
}

.toast-item.success {
  border-color: rgba(74, 222, 128, 0.55);
  box-shadow: 0 18px 42px rgba(16, 185, 129, 0.35);
}

.toast-item.info {
  border-color: rgba(96, 165, 250, 0.45);
}

.toast-item.error {
  border-color: rgba(248, 113, 113, 0.5);
}

.toast-icon {
  font-size: 18px;
}

.toast-message {
  font-size: 14px;
  color: var(--ink);
}

.toast-dismiss {
  background: none;
  border: none;
  color: var(--muted);
  font-size: 16px;
  cursor: pointer;
  border-radius: 8px;
  padding: 4px;
  transition: color 0.2s ease, background 0.2s ease;
}

.toast-dismiss:hover,
.toast-dismiss:focus-visible {
  color: var(--accent);
  background: rgba(255, 140, 0, 0.12);
  outline: none;
}

.print-header,
.print-summary,
.print-notes,
.print-chart-section {
  break-inside: avoid;
  page-break-inside: avoid;
}

@media print {
  @page {
    margin: 12mm 16mm;
  }

  body {
    background: #ffffff;
  }

  .print-layout {
    max-width: 1040px;
    margin: 0 auto;
    page-break-after: avoid;
  }

  .print-section {
    margin-bottom: 24px;
  }
}

.print-notes ul {
  margin: 8px 0 0;
  padding-left: 18px;
}

.print-notes li {
  font-size: 12px;
  margin-bottom: 4px;
}

.print-footer {
  font-size: 12px;
  color: #1e293b;
  margin-top: 12px;
}

@media screen {
  .print-layout {
    position: fixed;
    top: -9999px;
    left: -9999px;
    width: 1040px;
    max-width: 1040px;
    opacity: 0;
    pointer-events: none;
    visibility: hidden;
  }
}

@media (max-width: 1080px) {
  .grid.g4 {
    grid-template-columns: repeat(2, minmax(0, 1fr));
  }
}

@media (max-width: 880px) {
  :root {
    --header-h: 192px;
  }
  .content {
    padding: 24px 20px 64px;
  }
  .topbar {
    flex-direction: column;
    align-items: flex-start;
    gap: 16px;
  }
  .tabs {
    padding: 12px 20px 12px;
  }
  .grid.g3 {
    grid-template-columns: repeat(2, minmax(0, 1fr));
  }
}

@media (max-width: 640px) {
  :root {
    --header-h: 224px;
  }
  .grid.g2,
  .grid.g3,
  .grid.g4 {
    grid-template-columns: repeat(1, minmax(0, 1fr));
  }
  .tabs {
    flex-direction: column;
  }
  .tabs button {
    width: 100%;
  }
  .top-actions {
    width: 100%;
    justify-content: space-between;
  }
  .card {
    padding: 18px;
  }
  .table-wrapper table,
  .card table {
    min-width: 560px;
  }
}
<|MERGE_RESOLUTION|>--- conflicted
+++ resolved
@@ -998,358 +998,6 @@
   color: #fecaca;
 }
 
-<<<<<<< HEAD
-.crm-status-banner.saving {
-  background: rgba(250, 204, 21, 0.16);
-  border-color: rgba(250, 204, 21, 0.4);
-  color: #facc15;
-}
-
-/*
- * Painel operacional com indicadores principais. Utilizamos grid responsivo
- * para que os cartões se reorganizem em telas menores, mantendo a leitura.
- */
-.crm-kpis {
-  display: grid;
-  grid-template-columns: repeat(auto-fit, minmax(200px, 1fr));
-  gap: 18px;
-}
-
-.crm-kpi {
-  display: flex;
-  flex-direction: column;
-  gap: 6px;
-  min-height: 140px;
-}
-
-.crm-kpi-label {
-  font-size: 12px;
-  text-transform: uppercase;
-  letter-spacing: 0.5px;
-  color: rgba(226, 232, 240, 0.7);
-}
-
-.crm-kpi strong {
-  font-size: 32px;
-  color: var(--title);
-}
-
-.crm-kpi small {
-  font-size: 13px;
-  color: var(--muted);
-}
-
-.crm-filters {
-  display: flex;
-  flex-direction: column;
-  gap: 18px;
-}
-
-.crm-filters-grid {
-  display: grid;
-  grid-template-columns: repeat(auto-fit, minmax(220px, 1fr));
-  gap: 18px;
-}
-
-.crm-filter-item {
-  display: flex;
-  flex-direction: column;
-  gap: 6px;
-}
-
-.crm-filter-item span {
-  font-size: 12px;
-  letter-spacing: 0.4px;
-  text-transform: uppercase;
-  color: rgba(226, 232, 240, 0.6);
-}
-
-.crm-filter-item input,
-.crm-filter-item select,
-.crm-form-grid input,
-.crm-form-grid textarea {
-  background: rgba(8, 13, 24, 0.72);
-  border: 1px solid rgba(148, 163, 184, 0.3);
-  border-radius: 12px;
-  padding: 12px 14px;
-  color: var(--ink);
-  font-size: 14px;
-}
-
-.crm-filter-item.resumo {
-  justify-content: center;
-  align-items: flex-start;
-}
-
-.crm-filter-item.resumo strong {
-  font-size: 24px;
-  color: var(--title);
-}
-
-.crm-board {
-  display: grid;
-  grid-template-columns: repeat(auto-fit, minmax(260px, 1fr));
-  gap: 20px;
-}
-
-.crm-column {
-  display: flex;
-  flex-direction: column;
-  gap: 12px;
-}
-
-.crm-column-header {
-  display: flex;
-  align-items: flex-start;
-  justify-content: space-between;
-  gap: 16px;
-}
-
-.crm-column-header h3 {
-  margin: 0;
-}
-
-.crm-column-header p {
-  margin: 6px 0 0;
-  font-size: 13px;
-  color: var(--muted);
-}
-
-.crm-column-body {
-  display: flex;
-  flex-direction: column;
-  gap: 12px;
-}
-
-.crm-column-empty {
-  margin: 0;
-  padding: 18px;
-  border-radius: 12px;
-  background: rgba(15, 23, 42, 0.6);
-  color: var(--muted);
-  font-size: 14px;
-  text-align: center;
-}
-
-.crm-lead-card {
-  display: flex;
-  flex-direction: column;
-  gap: 8px;
-  padding: 16px;
-  border-radius: 14px;
-  border: 1px solid rgba(148, 163, 184, 0.25);
-  background: rgba(11, 18, 32, 0.78);
-  transition: border 0.2s ease, box-shadow 0.2s ease;
-}
-
-.crm-lead-card:hover {
-  border-color: rgba(255, 140, 0, 0.45);
-  box-shadow: 0 14px 32px rgba(5, 9, 18, 0.45);
-}
-
-.crm-lead-card.selected {
-  border-color: rgba(37, 99, 235, 0.55);
-  box-shadow: 0 16px 34px rgba(37, 99, 235, 0.3);
-}
-
-.crm-lead-card.risk {
-  border-color: rgba(248, 113, 113, 0.5);
-}
-
-.crm-lead-select {
-  display: flex;
-  align-items: center;
-  justify-content: space-between;
-  gap: 12px;
-  padding: 0;
-  background: none;
-  border: none;
-  color: inherit;
-  text-align: left;
-  cursor: pointer;
-}
-
-.crm-lead-select h4 {
-  margin: 0;
-  font-size: 16px;
-  color: var(--title);
-}
-
-.crm-lead-location {
-  display: block;
-  font-size: 13px;
-  color: var(--muted);
-}
-
-.crm-lead-value {
-  font-weight: 700;
-  color: var(--accent);
-}
-
-.crm-lead-meta {
-  margin: 0;
-  font-size: 13px;
-  color: rgba(226, 232, 240, 0.85);
-}
-
-.crm-lead-actions {
-  display: flex;
-  gap: 8px;
-  flex-wrap: wrap;
-}
-
-.crm-lead-actions button {
-  background: rgba(15, 23, 42, 0.65);
-  color: var(--ink);
-  border: 1px solid rgba(148, 163, 184, 0.35);
-  padding: 8px 12px;
-  border-radius: 10px;
-  font-size: 12px;
-}
-
-.crm-lead-actions button.danger {
-  border-color: rgba(248, 113, 113, 0.5);
-  color: #fecaca;
-}
-
-.crm-detail-grid {
-  display: grid;
-  grid-template-columns: repeat(auto-fit, minmax(280px, 1fr));
-  gap: 20px;
-}
-
-.crm-detail-list {
-  margin: 0;
-  padding-left: 18px;
-  display: flex;
-  flex-direction: column;
-  gap: 6px;
-  font-size: 14px;
-}
-
-.crm-note-form {
-  display: flex;
-  flex-direction: column;
-  gap: 12px;
-  margin-top: 16px;
-}
-
-.crm-note-form textarea {
-  resize: vertical;
-}
-
-.crm-note-form button {
-  align-self: flex-start;
-}
-
-.crm-timeline ul {
-  list-style: none;
-  margin: 0;
-  padding: 0;
-  display: flex;
-  flex-direction: column;
-  gap: 12px;
-}
-
-.crm-timeline li {
-  padding: 12px 14px;
-  border-radius: 12px;
-  background: rgba(11, 18, 32, 0.68);
-  border: 1px solid rgba(148, 163, 184, 0.2);
-}
-
-.crm-timeline-meta {
-  display: flex;
-  align-items: center;
-  justify-content: space-between;
-  margin-bottom: 8px;
-}
-
-.crm-timeline-tag {
-  padding: 4px 10px;
-  border-radius: 999px;
-  font-size: 11px;
-  text-transform: uppercase;
-  letter-spacing: 0.6px;
-  background: rgba(59, 130, 246, 0.16);
-  border: 1px solid rgba(59, 130, 246, 0.35);
-  color: #bfdbfe;
-}
-
-.crm-timeline-tag.financeiro {
-  background: rgba(249, 115, 22, 0.16);
-  border-color: rgba(249, 115, 22, 0.35);
-  color: #fed7aa;
-}
-
-.crm-timeline-tag.anotacao {
-  background: rgba(34, 197, 94, 0.16);
-  border-color: rgba(34, 197, 94, 0.35);
-  color: #bbf7d0;
-}
-
-.crm-timeline-date {
-  font-size: 12px;
-  color: rgba(226, 232, 240, 0.65);
-}
-
-.crm-timeline p {
-  margin: 0;
-  font-size: 13px;
-  color: var(--ink);
-}
-
-.crm-timeline-empty {
-  text-align: center;
-  font-size: 13px;
-  color: var(--muted);
-  padding: 16px;
-  border-radius: 12px;
-  background: rgba(15, 23, 42, 0.55);
-}
-
-.crm-form {
-  display: flex;
-  flex-direction: column;
-  gap: 18px;
-}
-
-.crm-form-grid {
-  display: grid;
-  grid-template-columns: repeat(auto-fit, minmax(220px, 1fr));
-  gap: 18px;
-}
-
-.crm-form-grid label {
-  display: flex;
-  flex-direction: column;
-  gap: 6px;
-  font-size: 13px;
-}
-
-.crm-form-grid label span {
-  font-size: 12px;
-  text-transform: uppercase;
-  letter-spacing: 0.5px;
-  color: rgba(226, 232, 240, 0.6);
-}
-
-.crm-form-grid label.full-width {
-  grid-column: 1 / -1;
-}
-
-.crm-form-actions {
-  grid-column: 1 / -1;
-  display: flex;
-  justify-content: flex-end;
-}
-
-.crm-form-actions button {
-  min-width: 180px;
-}
-
-=======
->>>>>>> 7f2c230d
 @media (max-width: 960px) {
   .crm-content {
     padding: 28px 24px 48px;
