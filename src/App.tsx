import React, { useEffect, useMemo, useRef, useState } from 'react'
import { LineChart, Line, XAxis, YAxis, Tooltip, ResponsiveContainer, Legend, ReferenceLine, CartesianGrid } from 'recharts'

const currency = (v: number) =>
  Number.isFinite(v) ? v.toLocaleString('pt-BR', { style: 'currency', currency: 'BRL' }) : 'R$\u00a00,00'

const formatAxis = (v: number) => {
  const abs = Math.abs(v)
  if (abs >= 1_000_000_000) return `${(v / 1_000_000_000).toFixed(1)}B`
  if (abs >= 1_000_000) return `${(v / 1_000_000).toFixed(1)}M`
  if (abs >= 10_000) return `${Math.round(v / 1000)}k`
  return currency(v)
}

type TabKey = 'principal' | 'cliente'

type SeguroModo = 'A' | 'B'

type EntradaModo = 'Crédito mensal' | 'Reduz piso contratado'

type ClienteDados = {
  nome: string
  documento: string
  email: string
  telefone: string
  distribuidora: string
  uc: string
  endereco: string
  cidade: string
  uf: string
}

type BuyoutRow = {
  mes: number
  tarifa: number
  prestacaoEfetiva: number
  prestacaoAcum: number
  cashback: number
  valorResidual: number | null
}

type BuyoutResumo = {
  valorMercado: number
  cashbackPct: number
  depreciacaoPct: number
  inadimplenciaPct: number
  tributosPct: number
  infEnergia: number
  ipca: number
  custosFixos: number
  opex: number
  seguro: number
  duracao: number
}

type PrintableProps = {
  cliente: ClienteDados
  anos: number[]
  leasingBeneficios: number[]
  leasingROI: number[]
  financiamentoFluxo: number[]
  financiamentoROI: number[]
  mostrarFinanciamento: boolean
  tabelaBuyout: BuyoutRow[]
  buyoutResumo: BuyoutResumo
  capex: number
}

type MensalidadeRow = {
  mes: number
  tarifaCheia: number
  tarifaDescontada: number
  mensalidade: number
  totalAcumulado: number
}

const Field: React.FC<{ label: string; children: React.ReactNode; hint?: string }> = ({ label, children, hint }) => (
  <div className="field">
    <label>{label}</label>
    {children}
    {hint ? <small>{hint}</small> : null}
  </div>
)

const PrintableProposal = React.forwardRef<HTMLDivElement, PrintableProps>(function PrintableProposal(
  { cliente, anos, leasingBeneficios, leasingROI, financiamentoFluxo, financiamentoROI, mostrarFinanciamento, tabelaBuyout, buyoutResumo, capex },
  ref,
) {
  return (
    <div ref={ref} className="print-layout">
      <header className="print-header">
        <div className="print-logo">
          <img src="/logo.svg" alt="SolarInvest" />
        </div>
        <div className="print-client">
          <h1>Proposta SolarInvest</h1>
          <p><strong>Cliente:</strong> {cliente.nome || '—'}</p>
          <p><strong>Documento:</strong> {cliente.documento || '—'}</p>
          <p>
            <strong>E-mail:</strong> {cliente.email || '—'} • <strong>Telefone:</strong> {cliente.telefone || '—'}
          </p>
          <p>
            <strong>UC:</strong> {cliente.uc || '—'} • <strong>Distribuidora:</strong> {cliente.distribuidora || '—'}
          </p>
          <p>
            <strong>Endereço:</strong> {cliente.endereco || '—'} — {cliente.cidade || '—'} / {cliente.uf || '—'}
          </p>
        </div>
      </header>

      <section className="print-section">
        <h2>Resumo financeiro</h2>
        <p>
          <strong>Investimento estimado (CAPEX):</strong> {currency(capex)}
        </p>
        <div className={`print-grid ${mostrarFinanciamento ? 'two' : 'one'}`}>
          <div>
            <h3>Leasing</h3>
            <table>
              <thead>
                <tr>
                  <th>Ano</th>
                  <th>Benefício anual</th>
                  <th>ROI acumulado</th>
                </tr>
              </thead>
              <tbody>
                {anos.map((ano) => (
                  <tr key={`leasing-${ano}`}>
                    <td>{ano}</td>
                    <td>{currency(leasingBeneficios[ano - 1] ?? 0)}</td>
                    <td>{currency(leasingROI[ano - 1] ?? 0)}</td>
                  </tr>
                ))}
              </tbody>
            </table>
          </div>
          {mostrarFinanciamento ? (
            <div>
              <h3>Financiamento</h3>
              <table>
                <thead>
                  <tr>
                    <th>Ano</th>
                    <th>Fluxo anual</th>
                    <th>ROI acumulado</th>
                  </tr>
                </thead>
                <tbody>
                  {anos.map((ano) => (
                    <tr key={`fin-${ano}`}>
                      <td>{ano}</td>
                      <td>{currency(financiamentoFluxo[ano - 1] ?? 0)}</td>
                      <td>{currency(financiamentoROI[ano - 1] ?? 0)}</td>
                    </tr>
                  ))}
                </tbody>
              </table>
            </div>
          ) : null}
        </div>
      </section>

      <section className="print-section">
        <h2>Buyout — projeção</h2>
        <table>
          <thead>
            <tr>
              <th>Mês</th>
              <th>Tarifa projetada</th>
              <th>Prestação efetiva</th>
              <th>Receita acumulada</th>
              <th>Cashback</th>
              <th>Valor de compra</th>
            </tr>
          </thead>
          <tbody>
            {tabelaBuyout
              .filter((row) => row.mes >= 6 && row.mes <= 60)
              .map((row) => (
                <tr key={row.mes}>
                  <td>{row.mes}</td>
                  <td>{currency(row.tarifa)}</td>
                  <td>{currency(row.prestacaoEfetiva)}</td>
                  <td>{currency(row.prestacaoAcum)}</td>
                  <td>{currency(row.cashback)}</td>
                  <td>{row.valorResidual === null ? '—' : currency(row.valorResidual)}</td>
                </tr>
              ))}
            <tr key="61">
              <td>61</td>
              <td colSpan={4}>Aceite final</td>
              <td>{currency(0)}</td>
            </tr>
          </tbody>
        </table>
        <div className="print-notes">
          <p><strong>Parâmetros considerados:</strong></p>
          <ul>
            <li>Valor de mercado: {currency(buyoutResumo.valorMercado)} • Cashback: {buyoutResumo.cashbackPct}%</li>
            <li>
              Depreciação: {buyoutResumo.depreciacaoPct}% • Inadimplência: {buyoutResumo.inadimplenciaPct}% • Tributos: {buyoutResumo.tributosPct}%
            </li>
            <li>Inflação energética: {buyoutResumo.infEnergia}% • IPCA: {buyoutResumo.ipca}%</li>
            <li>
              Custos fixos: {currency(buyoutResumo.custosFixos)} • OPEX: {currency(buyoutResumo.opex)} • Seguro: {currency(buyoutResumo.seguro)}
            </li>
            <li>Duração contratual: {buyoutResumo.duracao} meses</li>
          </ul>
        </div>
        <p className="print-footer">
          Após o prazo, o cliente passa a capturar 100% da economia frente à concessionária — ROI Leasing – Benefício financeiro.
        </p>
      </section>
    </div>
  )
})

const anosAnalise = 30
const diasMesPadrao = 30
const painelOpcoes = [450, 500, 550, 600, 650, 700]
const chartColors: Record<'Leasing' | 'Financiamento', string> = {
  Leasing: '#FF8C00',
  Financiamento: '#60A5FA',
}

const printStyles = `
  *{box-sizing:border-box;font-family:'Inter','Roboto',sans-serif;}
  body{margin:0;padding:36px 44px;background:#ffffff;color:#0f172a;}
  h1,h2,h3{color:#0f172a;}
  .print-layout{display:block;max-width:1040px;margin:0 auto;}
  .print-header{display:flex;gap:24px;align-items:center;margin-bottom:24px;}
  .print-header img{height:72px;}
  .print-client p{margin:4px 0;font-size:13px;}
  .print-section{margin-bottom:28px;}
  .print-section h2{margin:0 0 12px;border-bottom:1px solid #cbd5f5;padding-bottom:4px;}
  table{width:100%;border-collapse:collapse;}
  th,td{border:1px solid #d0d7e8;padding:8px 12px;font-size:12px;text-align:left;}
  .print-grid{display:grid;gap:16px;}
  .print-grid.two{grid-template-columns:repeat(2,minmax(0,1fr));}
  .print-grid.one{grid-template-columns:repeat(1,minmax(0,1fr));}
  ul{margin:8px 0 0;padding-left:18px;}
  li{font-size:12px;margin-bottom:4px;}
`;


export default function App() {
  const [activeTab, setActiveTab] = useState<TabKey>('principal')
  const [isSettingsOpen, setIsSettingsOpen] = useState(false)

  const [consumoMensal, setConsumoMensal] = useState(1200)
  const [tarifaBase, setTarifaBase] = useState(0.964)
  const [descontoPct, setDescontoPct] = useState(20)
  const [taxaMinima, setTaxaMinima] = useState(95)
  const [encargos, setEncargos] = useState(0)
  const [leasingPrazo, setLeasingPrazo] = useState<5 | 7 | 10>(5)
  const [potenciaPlaca, setPotenciaPlaca] = useState(550)
  const [numeroPlacasManual, setNumeroPlacasManual] = useState<number | ''>('')

  const [cliente, setCliente] = useState<ClienteDados>({
    nome: '',
    documento: '',
    email: '',
    telefone: '',
    distribuidora: '',
    uc: '',
    endereco: '',
    cidade: '',
    uf: '',
  })

  const [precoPorKwp, setPrecoPorKwp] = useState(2470)
  const [irradiacao, setIrradiacao] = useState(5.51)
  const [eficiencia, setEficiencia] = useState(0.8)
  const [inflEnergia, setInflEnergia] = useState(8)

  const [jurosFinAA, setJurosFinAA] = useState(15)
  const [prazoFinMeses, setPrazoFinMeses] = useState(120)
  const [entradaFinPct, setEntradaFinPct] = useState(20)
  const [mostrarFinanciamento, setMostrarFinanciamento] = useState(true)
  const [mostrarGrafico, setMostrarGrafico] = useState(true)

  const [prazoContratoMeses, setPrazoContratoMeses] = useState(60)
  const [bandeiraValor, setBandeiraValor] = useState(0)
  const [cipValor, setCipValor] = useState(0)
  const [entradaValor, setEntradaValor] = useState(0)
  const [entradaModo, setEntradaModo] = useState<EntradaModo>('Crédito mensal')
  const [mostrarTabelaParcelas, setMostrarTabelaParcelas] = useState(false)
  const [mostrarTabelaBuyout, setMostrarTabelaBuyout] = useState(false)
  const [mostrarTabelaParcelasConfig, setMostrarTabelaParcelasConfig] = useState(false)
  const [mostrarTabelaBuyoutConfig, setMostrarTabelaBuyoutConfig] = useState(false)

  const [oemBase, setOemBase] = useState(35)
  const [oemInflacao, setOemInflacao] = useState(4)
  const [seguroModo, setSeguroModo] = useState<SeguroModo>('A')
  const [seguroReajuste, setSeguroReajuste] = useState(5)
  const [seguroValorA, setSeguroValorA] = useState(20)
  const [seguroPercentualB, setSeguroPercentualB] = useState(0.3)

  const [exibirLeasingLinha, setExibirLeasingLinha] = useState(true)
  const [exibirFinLinha, setExibirFinLinha] = useState(false)

  const [buyoutValorMercado, setBuyoutValorMercado] = useState(0)
  const [buyoutCashbackPct, setBuyoutCashbackPct] = useState(10)
  const [buyoutDepreciacaoPct, setBuyoutDepreciacaoPct] = useState(12)
  const [buyoutInadimplenciaPct, setBuyoutInadimplenciaPct] = useState(2)
  const [buyoutTributosPct, setBuyoutTributosPct] = useState(6)
  const [buyoutIpca, setBuyoutIpca] = useState(4)
  const [buyoutCustosFixos, setBuyoutCustosFixos] = useState(0)
  const [buyoutOpex, setBuyoutOpex] = useState(0)
  const [buyoutSeguro, setBuyoutSeguro] = useState(0)
  const [buyoutDuracao, setBuyoutDuracao] = useState(60)

  useEffect(() => {
    const { body } = document
    if (!body) return

    if (isSettingsOpen) {
      body.style.setProperty('overflow', 'hidden')
    } else {
      body.style.removeProperty('overflow')
    }

    return () => {
      body.style.removeProperty('overflow')
    }
  }, [isSettingsOpen])

  const eficienciaNormalizada = useMemo(() => {
    if (eficiencia <= 0) return 0
    if (eficiencia >= 1.5) return eficiencia / 100
    return eficiencia
  }, [eficiencia])

  const baseIrradiacao = useMemo(
    () => irradiacao > 0 ? irradiacao : 0,
    [irradiacao],
  )

  const fatorGeracao = useMemo(
    () => baseIrradiacao * eficienciaNormalizada * diasMesPadrao,
    [baseIrradiacao, eficienciaNormalizada],
  )

  const numeroPlacasInformado = useMemo(() => {
    if (typeof numeroPlacasManual !== 'number') return null
    if (!Number.isFinite(numeroPlacasManual) || numeroPlacasManual <= 0) return null
    return Math.max(1, Math.round(numeroPlacasManual))
  }, [numeroPlacasManual])

  const potenciaInstaladaKwp = useMemo(() => {
    if (numeroPlacasInformado && potenciaPlaca > 0) {
      return (numeroPlacasInformado * potenciaPlaca) / 1000
    }
    if (fatorGeracao > 0) {
      return consumoMensal / fatorGeracao
    }
    return 0
  }, [consumoMensal, fatorGeracao, numeroPlacasInformado, potenciaPlaca])

  const numeroPlacasCalculado = useMemo(() => {
    if (numeroPlacasInformado) return numeroPlacasInformado
    if (potenciaPlaca <= 0) return 0
    const calculado = Math.ceil((potenciaInstaladaKwp * 1000) / potenciaPlaca)
    return Math.max(1, Number.isFinite(calculado) ? calculado : 0)
  }, [numeroPlacasInformado, potenciaInstaladaKwp, potenciaPlaca])

  const geracaoMensalKwh = useMemo(
    () => potenciaInstaladaKwp * fatorGeracao,
    [potenciaInstaladaKwp, fatorGeracao],
  )

  const geracaoDiariaKwh = useMemo(
    () => (geracaoMensalKwh > 0 ? geracaoMensalKwh / diasMesPadrao : 0),
    [geracaoMensalKwh],
  )

  const capex = useMemo(() => potenciaInstaladaKwp * precoPorKwp, [potenciaInstaladaKwp, precoPorKwp])

  useEffect(() => {
    if (buyoutValorMercado === 0) {
      setBuyoutValorMercado(Math.round(capex))
    }
  }, [capex, buyoutValorMercado])

  const valorMercado = useMemo(() => (buyoutValorMercado > 0 ? buyoutValorMercado : capex), [buyoutValorMercado, capex])

  const tarifaAno = (ano: number) => tarifaBase * Math.pow(1 + inflEnergia / 100, ano - 1)
  const tarifaDescontadaAno = (ano: number) => tarifaAno(ano) * (1 - descontoPct / 100)

  const leasingBeneficios = useMemo(() => {
    return Array.from({ length: anosAnalise }, (_, i) => {
      const ano = i + 1
      const tarifaCheia = tarifaAno(ano)
      const tarifaDescontada = tarifaDescontadaAno(ano)
      const custoSemSistema = consumoMensal * tarifaCheia + encargos + taxaMinima
      const prestacao = ano <= leasingPrazo ? consumoMensal * tarifaDescontada + encargos + taxaMinima : 0
      const beneficio = 12 * (custoSemSistema - prestacao)
      return beneficio
    })
  }, [consumoMensal, descontoPct, encargos, inflEnergia, leasingPrazo, tarifaBase, taxaMinima])

  const entradaModoNormalizado = useMemo<'CREDITO' | 'REDUZ' | 'NONE'>(() => {
    const label = (entradaModo ?? '').toLowerCase().trim()
    if (!entradaValor || entradaValor <= 0) return 'NONE'
<<<<<<< HEAD
    if (label === 'crédito mensal') return 'CREDITO'
=======
    if (label === 'crédito mensal' || label === 'credito mensal') return 'CREDITO'
>>>>>>> ffbaf6be
    if (label === 'reduz piso contratado') return 'REDUZ'
    return 'NONE'
  }, [entradaModo, entradaValor])

  const leasingROI = useMemo(() => {
    const acc: number[] = []
    let acumulado = 0
    leasingBeneficios.forEach((beneficio) => {
      acumulado += beneficio
      acc.push(acumulado)
    })
    return acc
  }, [leasingBeneficios])

  const taxaMensalFin = useMemo(() => Math.pow(1 + jurosFinAA / 100, 1 / 12) - 1, [jurosFinAA])
  const entradaFin = useMemo(() => (capex * entradaFinPct) / 100, [capex, entradaFinPct])
  const valorFinanciado = useMemo(() => Math.max(0, capex - entradaFin), [capex, entradaFin])
  const pmt = useMemo(() => {
    if (valorFinanciado === 0) return 0
    if (taxaMensalFin === 0) return -(valorFinanciado / prazoFinMeses)
    const fator = Math.pow(1 + taxaMensalFin, prazoFinMeses)
    return -valorFinanciado * (taxaMensalFin * fator) / (fator - 1)
  }, [valorFinanciado, taxaMensalFin, prazoFinMeses])

  const custoOeM = (ano: number) => potenciaInstaladaKwp * oemBase * Math.pow(1 + oemInflacao / 100, ano - 1)
  const custoSeguro = (ano: number) => {
    if (seguroModo === 'A') {
      return potenciaInstaladaKwp * seguroValorA * Math.pow(1 + seguroReajuste / 100, ano - 1)
    }
    return valorMercado * (seguroPercentualB / 100) * Math.pow(1 + seguroReajuste / 100, ano - 1)
  }

  const financiamentoFluxo = useMemo(() => {
    return Array.from({ length: anosAnalise }, (_, i) => {
      const ano = i + 1
      const economia = 12 * consumoMensal * tarifaAno(ano)
      const custoSemSistemaMensal = Math.max(consumoMensal * tarifaAno(ano), taxaMinima)
      const economiaAnual = 12 * Math.max(custoSemSistemaMensal - taxaMinima, 0)
      const inicioAno = (ano - 1) * 12
      const mesesRestantes = Math.max(0, prazoFinMeses - inicioAno)
      const mesesPagos = Math.min(12, mesesRestantes)
      const custoParcela = mesesPagos * Math.abs(pmt)
      const despesasSistema = custoParcela + custoOeM(ano) + custoSeguro(ano)
      return economiaAnual - despesasSistema
    })
  }, [consumoMensal, inflEnergia, jurosFinAA, oemBase, oemInflacao, pmt, prazoFinMeses, seguroModo, seguroPercentualB, seguroReajuste, seguroValorA, tarifaBase, taxaMinima, valorMercado, potenciaInstaladaKwp])

  const financiamentoROI = useMemo(() => {
    const valores: number[] = []
    let acumulado = -entradaFin
    financiamentoFluxo.forEach((fluxo) => {
      acumulado += fluxo
      valores.push(acumulado)
    })
    return valores
  }, [entradaFin, financiamentoFluxo])

  const financiamentoMensalidades = useMemo(() => {
    const anos = Math.ceil(prazoFinMeses / 12)
    return Array.from({ length: anos }, () => Math.abs(pmt))
  }, [pmt, prazoFinMeses])

  const parcelasSolarInvest = useMemo(() => {
    const descontoDecimal = Math.max(0, Math.min(descontoPct / 100, 1))
    const inflacaoMensal = Math.pow(1 + inflEnergia / 100, 1 / 12) - 1
    const meses = Math.max(0, Math.floor(prazoContratoMeses))
    const tarifaDescontadaBase = tarifaBase * (1 - descontoDecimal)
    const encargosFixos = Math.max(0, bandeiraValor + cipValor + encargos)
<<<<<<< HEAD

    const mensalidadeSemEntradaBruta = consumoMensal * tarifaDescontadaBase + encargosFixos
    const mensalidadeSemEntrada = Math.max(taxaMinima, mensalidadeSemEntradaBruta)
    const mensalidadeTotalSemEntrada = mensalidadeSemEntradaBruta
    const margemMinima = taxaMinima

=======

    const mensalidadeSemEntradaBruta = consumoMensal * tarifaDescontadaBase + encargosFixos
    const mensalidadeSemEntrada = Math.max(taxaMinima, mensalidadeSemEntradaBruta)
    const mensalidadeTotalSemEntrada = mensalidadeSemEntradaBruta
    const margemMinima = taxaMinima

>>>>>>> ffbaf6be
    const denominadorReducao = consumoMensal * tarifaBase * (1 - descontoDecimal) * meses
    const fracReducao =
      entradaModoNormalizado === 'REDUZ' && denominadorReducao > 0
        ? Math.min(1, Math.max(0, entradaValor / denominadorReducao))
        : 0
    const kcAjustado = Math.max(0, consumoMensal * (1 - fracReducao))
    const creditoMensal = entradaModoNormalizado === 'CREDITO' && meses > 0 ? entradaValor / meses : 0

    const lista: MensalidadeRow[] = []
    if (meses > 0) {
      let totalAcumulado = 0
      for (let mes = 1; mes <= meses; mes += 1) {
        const tarifaCheia = tarifaBase * Math.pow(1 + inflacaoMensal, mes - 1)
        const tarifaDescontada = tarifaCheia * (1 - descontoDecimal)

        let mensalidadeCalculada: number
        if (entradaModoNormalizado === 'REDUZ') {
          mensalidadeCalculada = kcAjustado * tarifaDescontada + encargosFixos
        } else if (entradaModoNormalizado === 'CREDITO') {
          mensalidadeCalculada = consumoMensal * tarifaDescontada + encargosFixos - creditoMensal
        } else {
          mensalidadeCalculada = consumoMensal * tarifaDescontada + encargosFixos
        }

        const mensalidadeLiquida = Math.max(taxaMinima, mensalidadeCalculada)
        totalAcumulado += mensalidadeLiquida
        lista.push({
          mes,
          tarifaCheia,
          tarifaDescontada,
          mensalidade: Number(mensalidadeLiquida.toFixed(2)),
          totalAcumulado: Number(totalAcumulado.toFixed(2)),
        })
      }
    }

    const totalPago = lista.length > 0 ? lista[lista.length - 1].totalAcumulado : 0

    return {
      lista,
      tarifaDescontadaBase,
      mensalidadeSemEntrada,
      mensalidadeTotalSemEntrada,
      kcAjustado,
      creditoMensal,
      margemMinima,
      prazoEfetivo: meses,
      totalPago,
      inflacaoMensal,
    }
  }, [
    bandeiraValor,
    cipValor,
    consumoMensal,
    descontoPct,
    encargos,
    entradaModoNormalizado,
    entradaValor,
    inflEnergia,
    prazoContratoMeses,
    tarifaBase,
    taxaMinima,
<<<<<<< HEAD
  ])

  const leasingMensalidades = useMemo(() => {
    const { lista } = parcelasSolarInvest
    if (lista.length > 0) {
      const mesesPorAno = 12
      const anos = Math.ceil(lista.length / mesesPorAno)
      return Array.from({ length: anos }, (_, index) => {
        const mesReferencia = Math.min((index + 1) * mesesPorAno - 1, lista.length - 1)
        const referencia = lista[mesReferencia]
        return Number((referencia?.mensalidade ?? 0).toFixed(2))
      })
    }

    return Array.from({ length: leasingPrazo }, (_, i) => {
      const ano = i + 1
      return Number(
        (consumoMensal * tarifaDescontadaAno(ano) + encargos + taxaMinima).toFixed(2),
      )
    })
  }, [
    consumoMensal,
    encargos,
    leasingPrazo,
    parcelasSolarInvest,
    descontoPct,
    inflEnergia,
    tarifaDescontadaAno,
    tarifaBase,
    taxaMinima,
=======
>>>>>>> ffbaf6be
  ])

  const chartData = useMemo(() => {
    return Array.from({ length: anosAnalise }, (_, i) => {
      const ano = i + 1
      return {
        ano,
        Leasing: leasingROI[i] ?? 0,
        Financiamento: financiamentoROI[i] ?? 0,
      }
    })
  }, [financiamentoROI, leasingROI])

  const valoresGrafico = chartData.flatMap((row) => [row.Leasing, row.Financiamento])
  const minY = Math.min(...valoresGrafico, 0)
  const maxY = Math.max(...valoresGrafico, 0)
  const padding = Math.max(5_000, Math.round((maxY - minY) * 0.1))
  const yDomain: [number, number] = [Math.floor((minY - padding) / 1000) * 1000, Math.ceil((maxY + padding) / 1000) * 1000]

  const buyoutMeses = useMemo(() => Array.from({ length: Math.max(buyoutDuracao, 60) }, (_, i) => i + 1), [buyoutDuracao])

  const tabelaBuyout = useMemo<BuyoutRow[]>(() => {
    const rows: BuyoutRow[] = []
    let prestAcum = 0
    buyoutMeses.forEach((mes) => {
      const tarifa = tarifaBase * Math.pow(1 + inflEnergia / 100, mes / 12)
      const prestBruta = geracaoMensalKwh * tarifa * (1 - descontoPct / 100) + taxaMinima + buyoutCustosFixos + buyoutOpex + buyoutSeguro
      const receitaEfetiva = prestBruta * (1 - buyoutInadimplenciaPct / 100)
      const tributos = receitaEfetiva * (buyoutTributosPct / 100)
      const prestEfetiva = receitaEfetiva - tributos
      prestAcum += prestEfetiva
      const cashback = (buyoutCashbackPct / 100) * prestAcum
      let valorResidual: number | null = null
      if (mes >= 6 && mes <= 60) {
        const baseLinear = Math.max(
          valorMercado * (1 - (buyoutDepreciacaoPct / 100) * ((mes - 6) / (60 - 6))),
          valorMercado * 0.3,
        )
        valorResidual = Math.max(baseLinear, valorMercado - cashback)
      }
      rows.push({ mes, tarifa, prestacaoEfetiva: prestEfetiva, prestacaoAcum: prestAcum, cashback, valorResidual })
    })
    rows.push({
      mes: 61,
      tarifa: tarifaBase * Math.pow(1 + inflEnergia / 100, 61 / 12),
      prestacaoEfetiva: 0,
      prestacaoAcum: prestAcum,
      cashback: (buyoutCashbackPct / 100) * prestAcum,
      valorResidual: 0,
    })
    return rows
  }, [buyoutMeses, tarifaBase, inflEnergia, geracaoMensalKwh, descontoPct, taxaMinima, buyoutCustosFixos, buyoutOpex, buyoutSeguro, buyoutInadimplenciaPct, buyoutTributosPct, buyoutCashbackPct, valorMercado, buyoutDepreciacaoPct])

  const buyoutAceiteFinal = tabelaBuyout.find((row) => row.mes === 61) ?? null
  const buyoutReceitaRows = useMemo(() => tabelaBuyout.filter((row) => row.mes >= 6 && row.mes <= 60), [tabelaBuyout])

  const buyoutResumo: BuyoutResumo = {
    valorMercado,
    cashbackPct: buyoutCashbackPct,
    depreciacaoPct: buyoutDepreciacaoPct,
    inadimplenciaPct: buyoutInadimplenciaPct,
    tributosPct: buyoutTributosPct,
    infEnergia: inflEnergia,
    ipca: buyoutIpca,
    custosFixos: buyoutCustosFixos,
    opex: buyoutOpex,
    seguro: buyoutSeguro,
    duracao: buyoutDuracao,
  }

  const printableRef = useRef<HTMLDivElement>(null)

  const handleEficienciaInput = (valor: number) => {
    if (!Number.isFinite(valor)) {
      setEficiencia(0)
      return
    }
    if (valor <= 0) {
      setEficiencia(0)
      return
    }
    if (valor >= 1.5) {
      setEficiencia(valor / 100)
      return
    }
    setEficiencia(valor)
  }
  const handlePrint = () => {
    const node = printableRef.current
    if (!node) return
    const printWindow = window.open('', '_blank', 'width=1024,height=768')
    if (!printWindow) return

    const previewHtml = `<!DOCTYPE html>
      <html>
        <head>
          <meta charset="utf-8" />
          <title>Proposta-${cliente.nome || 'SolarInvest'}</title>
          <style>
            ${printStyles}
            body{padding-top:88px;}
            .preview-toolbar{position:fixed;top:0;left:0;right:0;display:flex;justify-content:space-between;align-items:center;background:#f8fafc;padding:16px 44px;border-bottom:1px solid #cbd5f5;box-shadow:0 2px 6px rgba(15,23,42,0.08);}
            .preview-toolbar h1{margin:0;font-size:18px;color:#0f172a;}
            .preview-toolbar p{margin:4px 0 0;font-size:13px;color:#475569;}
            .preview-toolbar button{background:#0f172a;color:#fff;border:none;padding:10px 20px;border-radius:8px;font-size:14px;cursor:pointer;}
            .preview-toolbar button:hover{background:#1e293b;}
            .preview-container{max-width:1040px;margin:0 auto;}
            @media print{
              body{padding-top:0;}
              .preview-toolbar{display:none;}
            }
          </style>
        </head>
        <body>
          <div class="preview-toolbar">
            <div>
              <h1>Pré-visualização da proposta</h1>
              <p>Revise o conteúdo e clique em "Imprimir" para gerar o PDF.</p>
            </div>
            <button type="button" onclick="window.print()">Imprimir</button>
          </div>
          <div class="preview-container">${node.outerHTML}</div>
        </body>
      </html>`

    const { document } = printWindow
    document.open()
    document.write(previewHtml)
    document.close()
    printWindow.focus()
  }

  const anosArray = useMemo(() => Array.from({ length: anosAnalise }, (_, i) => i + 1), [])
  const allCurvesHidden = !exibirLeasingLinha && (!mostrarFinanciamento || !exibirFinLinha)

  const handleClienteChange = (key: keyof ClienteDados, value: string) => {
    setCliente((prev) => ({ ...prev, [key]: value }))
  }

  return (
    <div className="page">
      <PrintableProposal
        ref={printableRef}
        cliente={cliente}
        anos={anosArray}
        leasingBeneficios={leasingBeneficios}
        leasingROI={leasingROI}
        financiamentoFluxo={financiamentoFluxo}
        financiamentoROI={financiamentoROI}
        mostrarFinanciamento={mostrarFinanciamento}
        tabelaBuyout={tabelaBuyout}
        buyoutResumo={buyoutResumo}
        capex={capex}
      />
      <header className="topbar">
        <div className="brand">
          <img src="/logo.svg" alt="SolarInvest" />
          <div className="brand-text">
            <h1>SolarInvest App</h1>
            <p>Proposta financeira interativa</p>
          </div>
        </div>
        <div className="top-actions">
          <button className="ghost" onClick={handlePrint}>Exportar Proposta (PDF)</button>
          <button className="icon" onClick={() => setIsSettingsOpen(true)} aria-label="Abrir configurações">⚙︎</button>
        </div>
      </header>
      <nav className="tabs">
        <button className={activeTab === 'principal' ? 'active' : ''} onClick={() => setActiveTab('principal')}>Principal</button>
        <button className={activeTab === 'cliente' ? 'active' : ''} onClick={() => setActiveTab('cliente')}>Cliente</button>
      </nav>

      <main className="content">
        {activeTab === 'principal' ? (
          <>
            <section className="card">
              <h2>Usina fotovoltaica</h2>
              <div className="grid g4">
                <Field label="Potência da placa (Wp)">
                  <select value={potenciaPlaca} onChange={(e) => setPotenciaPlaca(Number(e.target.value))}>
                    {painelOpcoes.map((opt) => (
                      <option key={opt} value={opt}>{opt}</option>
                    ))}
                  </select>
                </Field>
                <Field label="Nº de placas informado (opcional)">
                  <input
                    type="number"
                    min={1}
                    value={numeroPlacasManual === '' ? '' : numeroPlacasManual}
                    onChange={(e) => {
                      const { value } = e.target
                      if (value === '') {
                        setNumeroPlacasManual('')
                        return
                      }
                      const parsed = Number(value)
                      if (!Number.isFinite(parsed) || parsed <= 0) {
                        setNumeroPlacasManual('')
                        return
                      }
                      setNumeroPlacasManual(parsed)
                    }}
                  />
                </Field>
                <Field label="Nº de placas (calculado)">
                  <input readOnly value={numeroPlacasCalculado} />
                </Field>
                <Field label="Potência instalada (kWp)">
                  <input readOnly value={potenciaInstaladaKwp.toFixed(2)} />
                </Field>
                <Field label="Geração estimada (kWh/mês)">
                  <input readOnly value={geracaoMensalKwh.toFixed(0)} />
                </Field>
              </div>
              <div className="info-inline">
                <span className="pill">Valor de Mercado Estimado: <strong>{currency(capex)}</strong></span>
                <span className="pill">Consumo diário: <strong>{geracaoDiariaKwh.toFixed(1)} kWh</strong></span>
              </div>
            </section>

            <section className="card">
              <h2>Parâmetros principais</h2>
              <div className="grid g3">
                <Field label="Consumo (kWh/mês)">
                  <input type="number" value={consumoMensal} onChange={(e) => setConsumoMensal(Number(e.target.value) || 0)} />
                </Field>
                <Field label="Tarifa cheia (R$/kWh)">
                  <input type="number" step="0.001" value={tarifaBase} onChange={(e) => setTarifaBase(Number(e.target.value) || 0)} />
                </Field>
                <Field label="Desconto contratual (%)">
                  <input type="number" step="0.1" value={descontoPct} onChange={(e) => setDescontoPct(Number(e.target.value) || 0)} />
                </Field>
                <Field label="Taxa mínima (R$/mês)">
                  <input type="number" value={taxaMinima} onChange={(e) => setTaxaMinima(Number(e.target.value) || 0)} />
                </Field>
                <Field label="Encargos adicionais (R$/mês)">
                  <input type="number" value={encargos} onChange={(e) => setEncargos(Number(e.target.value) || 0)} />
                </Field>
                <Field label="Prazo do leasing">
                  <select value={leasingPrazo} onChange={(e) => setLeasingPrazo(Number(e.target.value) as 5 | 7 | 10)}>
                    <option value={5}>5 anos</option>
                    <option value={7}>7 anos</option>
                    <option value={10}>10 anos</option>
                  </select>
                </Field>
              </div>
            </section>

            <section className="card">
              <div className="card-header">
                <h2>SolarInvest Leasing</h2>
                <span className="toggle-label">
                  Inflação mensal equivalente: {(parcelasSolarInvest.inflacaoMensal * 100).toLocaleString('pt-BR', {
                    minimumFractionDigits: 2,
                    maximumFractionDigits: 2,
                  })}%
                </span>
              </div>

              <div className="grid g2">
                <Field label="Entrada (R$)">
                  <input
                    type="number"
                    value={entradaValor}
                    onChange={(e) => {
                      const parsed = Number(e.target.value)
                      setEntradaValor(Number.isFinite(parsed) ? Math.max(0, parsed) : 0)
                    }}
                  />
                </Field>
              </div>

              <div className="info-inline">
                <span className="pill">
                  Tarifa c/ desconto: <strong>{currency(parcelasSolarInvest.tarifaDescontadaBase)} / kWh</strong>
                </span>
                <span className="pill">
                  Mensalidade sem entrada: <strong>{currency(parcelasSolarInvest.mensalidadeSemEntrada)}</strong>
                </span>
                <span className="pill">
                  Mensalidade total sem entrada: <strong>{currency(parcelasSolarInvest.mensalidadeTotalSemEntrada)}</strong>
                </span>
                {entradaModoNormalizado === 'REDUZ' ? (
                  <span className="pill">
                    Piso contratado ajustado:{' '}
                    <strong>
                      {`${parcelasSolarInvest.kcAjustado.toLocaleString('pt-BR', {
                        maximumFractionDigits: 0,
                        minimumFractionDigits: 0,
                      })} kWh`}
                    </strong>
                  </span>
                ) : null}
                {entradaModoNormalizado === 'CREDITO' ? (
                  <span className="pill">
                    Crédito mensal da entrada: <strong>{currency(parcelasSolarInvest.creditoMensal)}</strong>
                  </span>
                ) : null}
              </div>

              <div className="table-controls">
                <button
                  type="button"
                  className="collapse-toggle"
                  onClick={() => setMostrarTabelaParcelas((prev) => !prev)}
                  aria-expanded={mostrarTabelaParcelas}
                  aria-controls="parcelas-solarinvest-tabela"
                >
                  {mostrarTabelaParcelas ? 'Ocultar tabela de parcelas' : 'Exibir tabela de parcelas'}
                </button>
              </div>
              {mostrarTabelaParcelas ? (
                <div className="table-wrapper">
                  <table id="parcelas-solarinvest-tabela">
                    <thead>
                      <tr>
                        <th>Mês</th>
                        <th>Tarifa projetada (R$/kWh)</th>
                        <th>Tarifa c/ desconto (R$/kWh)</th>
                        <th>Mensalidade líquida</th>
                      </tr>
                    </thead>
                    <tbody>
                      {parcelasSolarInvest.lista.length > 0 ? (
                        parcelasSolarInvest.lista.map((row) => (
                          <tr key={row.mes}>
                            <td>{row.mes}</td>
                            <td>{currency(row.tarifaCheia)}</td>
                            <td>{currency(row.tarifaDescontada)}</td>
                            <td>{currency(row.mensalidade)}</td>
                          </tr>
                        ))
                      ) : (
                        <tr>
                          <td colSpan={4} className="muted">Defina um prazo contratual para gerar a projeção das parcelas.</td>
                        </tr>
                      )}
                    </tbody>
                  </table>
                </div>
              ) : null}
            </section>

            <div className="grid g2">
              <section className="card">
                <h2>Leasing — Mensalidade</h2>
                <div className="list-col">
                  {leasingMensalidades.map((valor, index) => (
                    <div className="list-row" key={`leasing-m${index}`}>
                      <span>Ano {index + 1}</span>
                      <strong>{currency(valor)}</strong>
                    </div>
                  ))}
                </div>
                <div className="notice">
                  <div className="dot" />
                  <div>
                    <p className="notice-title">Fim do prazo</p>
                    <p className="notice-sub">Após {leasingPrazo} anos a curva acelera: 100% do retorno fica com o cliente.</p>
                  </div>
                </div>
              </section>

              <section className="card">
                <div className="card-header">
                  <h2>Financiamento — Mensalidade</h2>
                  <span className="toggle-label">Coluna ativa: {mostrarFinanciamento ? 'Sim' : 'Não'}</span>
                </div>
                {mostrarFinanciamento ? (
                  <div className="list-col">
                    {financiamentoMensalidades.map((valor, index) => (
                      <div className="list-row" key={`fin-m${index}`}>
                        <span>Ano {index + 1}</span>
                        <strong>{currency(valor)}</strong>
                      </div>
                    ))}
                  </div>
                ) : (
                  <p className="muted">Habilite nas configurações para comparar a coluna de financiamento.</p>
                )}
              </section>
            </div>

            {mostrarGrafico ? (
              <section className="card">
                <div className="card-header">
                  <h2>ROI acumulado — 30 anos</h2>
                  <div className="legend-toggle">
                    <label>
                      <input type="checkbox" checked={exibirLeasingLinha} onChange={(e) => setExibirLeasingLinha(e.target.checked)} />
                      <span style={{ color: chartColors.Leasing }}>Leasing</span>
                    </label>
                    {mostrarFinanciamento ? (
                      <label>
                        <input type="checkbox" checked={exibirFinLinha} onChange={(e) => setExibirFinLinha(e.target.checked)} />
                        <span style={{ color: chartColors.Financiamento }}>Financiamento</span>
                      </label>
                    ) : null}
                  </div>
                </div>
                <div className="chart">
                  {!allCurvesHidden ? (
                    <div className="chart-explainer">
                      <strong>ROI Leasing – Benefício financeiro</strong>
                      <span>Economia acumulada versus concessionária. Após o prazo, o retorno cresce acelerado.</span>
                    </div>
                  ) : null}
                  <ResponsiveContainer width="100%" height="100%">
                    <LineChart data={chartData}>
                      <CartesianGrid strokeDasharray="3 3" stroke="#1e293b" />
                      <XAxis dataKey="ano" stroke="#9CA3AF" label={{ value: 'Anos', position: 'insideBottomRight', offset: -5, fill: '#9CA3AF' }} />
                      <YAxis stroke="#9CA3AF" tickFormatter={formatAxis} domain={yDomain} width={92} />
                      <Tooltip formatter={(value: number) => currency(Number(value))} contentStyle={{ background: '#0b1220', border: '1px solid #1f2b40' }} />
                      <Legend verticalAlign="bottom" align="right" wrapperStyle={{ paddingTop: 16 }} />
                      <ReferenceLine y={0} stroke="#475569" />
                      {exibirLeasingLinha ? <Line type="monotone" dataKey="Leasing" stroke={chartColors.Leasing} strokeWidth={2} dot /> : null}
                      {mostrarFinanciamento && exibirFinLinha ? (
                        <Line type="monotone" dataKey="Financiamento" stroke={chartColors.Financiamento} strokeWidth={2} dot />
                      ) : null}
                    </LineChart>
                  </ResponsiveContainer>
                </div>
              </section>
            ) : null}

            <section className="card">
              <div className="card-header">
                <h2>Compra antecipada (Buyout)</h2>
                <span className="muted">Valores entre o mês 6 e o mês 60.</span>
              </div>
              <div className="table-controls">
                <button
                  type="button"
                  className="collapse-toggle"
                  onClick={() => setMostrarTabelaBuyout((prev) => !prev)}
                  aria-expanded={mostrarTabelaBuyout}
                  aria-controls="compra-antecipada-tabela"
                >
                  {mostrarTabelaBuyout ? 'Ocultar tabela de buyout' : 'Exibir tabela de buyout'}
                </button>
              </div>
              {mostrarTabelaBuyout ? (
                <div className="table-wrapper">
                  <table id="compra-antecipada-tabela">
                    <thead>
                      <tr>
                        <th>Mês</th>
                        <th>Tarifa projetada</th>
                        <th>Prestação efetiva</th>
                        <th>Cashback</th>
                        <th>Valor de compra</th>
                      </tr>
                    </thead>
                    <tbody>
                      {tabelaBuyout
                        .filter((row) => row.mes >= 6 && row.mes <= 60)
                        .map((row) => (
                          <tr key={row.mes}>
                            <td>{row.mes}</td>
                            <td>{currency(row.tarifa)}</td>
                            <td>{currency(row.prestacaoEfetiva)}</td>
                            <td>{currency(row.cashback)}</td>
                            <td>{row.valorResidual === null ? '—' : currency(row.valorResidual)}</td>
                          </tr>
                        ))}
                    </tbody>
                  </table>
                </div>
              ) : null}
            </section>
          </>
        ) : (
          <section className="card">
            <h2>Dados do cliente</h2>
            <div className="grid g2">
              <Field label="Nome ou Razão social">
                <input value={cliente.nome} onChange={(e) => handleClienteChange('nome', e.target.value)} />
              </Field>
              <Field label="CPF/CNPJ">
                <input value={cliente.documento} onChange={(e) => handleClienteChange('documento', e.target.value)} />
              </Field>
              <Field label="E-mail">
                <input value={cliente.email} onChange={(e) => handleClienteChange('email', e.target.value)} />
              </Field>
              <Field label="Telefone">
                <input value={cliente.telefone} onChange={(e) => handleClienteChange('telefone', e.target.value)} />
              </Field>
              <Field label="Distribuidora">
                <input value={cliente.distribuidora} onChange={(e) => handleClienteChange('distribuidora', e.target.value)} />
              </Field>
              <Field label="Unidade consumidora (UC)">
                <input value={cliente.uc} onChange={(e) => handleClienteChange('uc', e.target.value)} />
              </Field>
              <Field label="Endereço">
                <input value={cliente.endereco} onChange={(e) => handleClienteChange('endereco', e.target.value)} />
              </Field>
              <Field label="Cidade">
                <input value={cliente.cidade} onChange={(e) => handleClienteChange('cidade', e.target.value)} />
              </Field>
              <Field label="UF">
                <input value={cliente.uf} maxLength={2} onChange={(e) => handleClienteChange('uf', e.target.value.toUpperCase())} />
              </Field>
            </div>
          </section>
        )}
      </main>

      {isSettingsOpen ? (
        <div className="modal" role="dialog" aria-modal="true">
          <div className="modal-backdrop" onClick={() => setIsSettingsOpen(false)} />
          <div className="modal-content">
            <div className="modal-header">
              <h3>Configurações</h3>
              <button className="icon" onClick={() => setIsSettingsOpen(false)}>✕</button>
            </div>
            <div className="modal-body">
              <h4>Mercado & energia</h4>
              <div className="grid g2">
                <Field label="Inflação energética (%)">
                  <input type="number" step="0.1" value={inflEnergia} onChange={(e) => setInflEnergia(Number(e.target.value) || 0)} />
                </Field>
                <Field label="Preço por kWp (R$)">
                  <input type="number" value={precoPorKwp} onChange={(e) => setPrecoPorKwp(Number(e.target.value) || 0)} />
                </Field>
                <Field label="Irradiação média (kWh/m²/dia)">
                  <input
                    type="number"
                    step="0.1"
                    min={0.01}
                    value={irradiacao}
                    onChange={(e) => {
                      const parsed = Number(e.target.value)
                      setIrradiacao(Number.isFinite(parsed) && parsed > 0 ? parsed : 0)
                    }}
                  />
                </Field>
                <Field label="Eficiência do sistema">
                  <input
                    type="number"
                    step="0.01"
                    min={0.01}
                    value={eficiencia}
                    onChange={(e) => {
                      if (e.target.value === '') {
                        setEficiencia(0)
                        return
                      }
                      handleEficienciaInput(Number(e.target.value))
                    }}
                  />
                </Field>
              </div>

              <h4>Leasing parâmetros</h4>
              <div className="grid g3">
                <Field label="Prazo contratual (meses)">
                  <input
                    type="number"
                    min={1}
                    value={prazoContratoMeses}
                    onChange={(e) => {
                      const parsed = Number(e.target.value)
                      setPrazoContratoMeses(Number.isFinite(parsed) ? Math.max(0, parsed) : 0)
                    }}
                  />
                </Field>
                <Field label="Bandeira tarifária (R$)">
                  <input
                    type="number"
                    value={bandeiraValor}
                    onChange={(e) => {
                      const parsed = Number(e.target.value)
                      setBandeiraValor(Number.isFinite(parsed) ? parsed : 0)
                    }}
                  />
                </Field>
                <Field label="Contribuição CIP (R$)">
                  <input
                    type="number"
                    value={cipValor}
                    onChange={(e) => {
                      const parsed = Number(e.target.value)
                      setCipValor(Number.isFinite(parsed) ? parsed : 0)
                    }}
                  />
                </Field>
                <Field label="Uso da entrada">
                  <select value={entradaModo} onChange={(e) => setEntradaModo(e.target.value as EntradaModo)}>
                    <option value="Crédito mensal">Crédito mensal</option>
                    <option value="Reduz piso contratado">Reduz piso contratado</option>
                  </select>
                </Field>
              </div>
              <div className="info-inline">
                <span className="pill">
                  Margem mínima: <strong>{currency(parcelasSolarInvest.margemMinima)}</strong>
                </span>
                <span className="pill">
                  Total pago no prazo: <strong>{currency(parcelasSolarInvest.totalPago)}</strong>
                </span>
              </div>

              <h4>Financiamento parâmetros</h4>
              <div className="grid g3">
                <Field label="Juros a.a. (%)">
                  <input type="number" step="0.1" value={jurosFinAA} onChange={(e) => setJurosFinAA(Number(e.target.value) || 0)} />
                </Field>
                <Field label="Prazo (meses)">
                  <input type="number" value={prazoFinMeses} onChange={(e) => setPrazoFinMeses(Number(e.target.value) || 0)} />
                </Field>
                <Field label="Entrada (%)">
                  <input type="number" step="0.1" value={entradaFinPct} onChange={(e) => setEntradaFinPct(Number(e.target.value) || 0)} />
                </Field>
              </div>

              <h4>Buyout parâmetros</h4>
              <div className="grid g3">
                <Field label="Valor de mercado (R$)">
                  <input type="number" value={buyoutValorMercado} onChange={(e) => setBuyoutValorMercado(Number(e.target.value) || 0)} />
                </Field>
                <Field label="Cashback (%)">
                  <input type="number" step="0.1" value={buyoutCashbackPct} onChange={(e) => setBuyoutCashbackPct(Number(e.target.value) || 0)} />
                </Field>
                <Field label="Depreciação (%)">
                  <input type="number" step="0.1" value={buyoutDepreciacaoPct} onChange={(e) => setBuyoutDepreciacaoPct(Number(e.target.value) || 0)} />
                </Field>
                <Field label="Inadimplência (%)">
                  <input type="number" step="0.1" value={buyoutInadimplenciaPct} onChange={(e) => setBuyoutInadimplenciaPct(Number(e.target.value) || 0)} />
                </Field>
                <Field label="Tributos (%)">
                  <input type="number" step="0.1" value={buyoutTributosPct} onChange={(e) => setBuyoutTributosPct(Number(e.target.value) || 0)} />
                </Field>
                <Field label="IPCA (%)">
                  <input type="number" step="0.1" value={buyoutIpca} onChange={(e) => setBuyoutIpca(Number(e.target.value) || 0)} />
                </Field>
                <Field label="Custos fixos (R$)">
                  <input type="number" value={buyoutCustosFixos} onChange={(e) => setBuyoutCustosFixos(Number(e.target.value) || 0)} />
                </Field>
                <Field label="OPEX (R$)">
                  <input type="number" value={buyoutOpex} onChange={(e) => setBuyoutOpex(Number(e.target.value) || 0)} />
                </Field>
                <Field label="Seguro (R$)">
                  <input type="number" value={buyoutSeguro} onChange={(e) => setBuyoutSeguro(Number(e.target.value) || 0)} />
                </Field>
                <Field label="Duração (meses)">
                  <input type="number" value={buyoutDuracao} onChange={(e) => setBuyoutDuracao(Number(e.target.value) || 0)} />
                </Field>
              </div>

              <h4>O&M e seguro</h4>
              <div className="grid g3">
                <Field label="O&M base (R$/kWp)">
                  <input type="number" value={oemBase} onChange={(e) => setOemBase(Number(e.target.value) || 0)} />
                </Field>
                <Field label="Reajuste O&M (%)">
                  <input type="number" step="0.1" value={oemInflacao} onChange={(e) => setOemInflacao(Number(e.target.value) || 0)} />
                </Field>
                <Field label="Reajuste seguro (%)">
                  <input type="number" step="0.1" value={seguroReajuste} onChange={(e) => setSeguroReajuste(Number(e.target.value) || 0)} />
                </Field>
                <Field label="Modo de seguro">
                  <select value={seguroModo} onChange={(e) => setSeguroModo(e.target.value as SeguroModo)}>
                    <option value="A">Modo A — Potência (R$)</option>
                    <option value="B">Modo B — % Valor de mercado</option>
                  </select>
                </Field>
                <Field label="Base seguro modo A (R$/kWp)">
                  <input type="number" value={seguroValorA} onChange={(e) => setSeguroValorA(Number(e.target.value) || 0)} />
                </Field>
                <Field label="Seguro modo B (%)">
                  <input type="number" step="0.01" value={seguroPercentualB} onChange={(e) => setSeguroPercentualB(Number(e.target.value) || 0)} />
                </Field>
              </div>

              <h4>Exibição</h4>
              <div className="grid g2">
                <Field label="Mostrar gráfico ROI">
                  <select value={mostrarGrafico ? '1' : '0'} onChange={(e) => setMostrarGrafico(e.target.value === '1')}>
                    <option value="1">Sim</option>
                    <option value="0">Não</option>
                  </select>
                </Field>
                <Field label="Mostrar coluna financiamento">
                  <select value={mostrarFinanciamento ? '1' : '0'} onChange={(e) => setMostrarFinanciamento(e.target.value === '1')}>
                    <option value="1">Sim</option>
                    <option value="0">Não</option>
                  </select>
                </Field>
              </div>

              <h4>Parcelas — Total pago acumulado</h4>
              <div className="table-controls">
                <button
                  type="button"
                  className="collapse-toggle"
                  onClick={() => setMostrarTabelaParcelasConfig((prev) => !prev)}
                  aria-expanded={mostrarTabelaParcelasConfig}
                  aria-controls="config-parcelas-total"
                >
                  {mostrarTabelaParcelasConfig ? 'Ocultar tabela de parcelas' : 'Exibir tabela de parcelas'}
                </button>
              </div>
              {mostrarTabelaParcelasConfig ? (
                <div className="table-wrapper">
                  <table id="config-parcelas-total">
                    <thead>
                      <tr>
                        <th>Mês</th>
                        <th>Total pago acumulado</th>
                      </tr>
                    </thead>
                    <tbody>
                      {parcelasSolarInvest.lista.length > 0 ? (
                        parcelasSolarInvest.lista.map((row) => (
                          <tr key={`config-parcela-${row.mes}`}>
                            <td>{row.mes}</td>
                            <td>{currency(row.totalAcumulado)}</td>
                          </tr>
                        ))
                      ) : (
                        <tr>
                          <td colSpan={2} className="muted">Defina um prazo contratual para gerar a projeção das parcelas.</td>
                        </tr>
                      )}
                    </tbody>
                  </table>
                </div>
              ) : null}

              <h4>Buyout — Receita acumulada</h4>
              <div className="table-controls">
                <button
                  type="button"
                  className="collapse-toggle"
                  onClick={() => setMostrarTabelaBuyoutConfig((prev) => !prev)}
                  aria-expanded={mostrarTabelaBuyoutConfig}
                  aria-controls="config-buyout-receita"
                >
                  {mostrarTabelaBuyoutConfig ? 'Ocultar tabela de buyout' : 'Exibir tabela de buyout'}
                </button>
              </div>
              {mostrarTabelaBuyoutConfig ? (
                <div className="table-wrapper">
                  <table id="config-buyout-receita">
                    <thead>
                      <tr>
                        <th>Mês</th>
                        <th>Receita acumulada</th>
                      </tr>
                    </thead>
                    <tbody>
                      {buyoutReceitaRows.length > 0 ? (
                        buyoutReceitaRows.map((row) => (
                          <tr key={`config-buyout-${row.mes}`}>
                            <td>{row.mes}</td>
                            <td>{currency(row.prestacaoAcum)}</td>
                          </tr>
                        ))
                      ) : (
                        <tr>
                          <td colSpan={2} className="muted">Defina os parâmetros para visualizar a receita acumulada.</td>
                        </tr>
                      )}
                      {buyoutAceiteFinal ? (
                        <tr>
                          <td>61</td>
                          <td>{currency(buyoutAceiteFinal.prestacaoAcum)}</td>
                        </tr>
                      ) : null}
                    </tbody>
                  </table>
                </div>
              ) : null}
            </div>
          </div>
        </div>
      ) : null}
    </div>
  )
}
<|MERGE_RESOLUTION|>--- conflicted
+++ resolved
@@ -403,11 +403,7 @@
   const entradaModoNormalizado = useMemo<'CREDITO' | 'REDUZ' | 'NONE'>(() => {
     const label = (entradaModo ?? '').toLowerCase().trim()
     if (!entradaValor || entradaValor <= 0) return 'NONE'
-<<<<<<< HEAD
-    if (label === 'crédito mensal') return 'CREDITO'
-=======
     if (label === 'crédito mensal' || label === 'credito mensal') return 'CREDITO'
->>>>>>> ffbaf6be
     if (label === 'reduz piso contratado') return 'REDUZ'
     return 'NONE'
   }, [entradaModo, entradaValor])
@@ -476,21 +472,12 @@
     const meses = Math.max(0, Math.floor(prazoContratoMeses))
     const tarifaDescontadaBase = tarifaBase * (1 - descontoDecimal)
     const encargosFixos = Math.max(0, bandeiraValor + cipValor + encargos)
-<<<<<<< HEAD
 
     const mensalidadeSemEntradaBruta = consumoMensal * tarifaDescontadaBase + encargosFixos
     const mensalidadeSemEntrada = Math.max(taxaMinima, mensalidadeSemEntradaBruta)
     const mensalidadeTotalSemEntrada = mensalidadeSemEntradaBruta
     const margemMinima = taxaMinima
 
-=======
-
-    const mensalidadeSemEntradaBruta = consumoMensal * tarifaDescontadaBase + encargosFixos
-    const mensalidadeSemEntrada = Math.max(taxaMinima, mensalidadeSemEntradaBruta)
-    const mensalidadeTotalSemEntrada = mensalidadeSemEntradaBruta
-    const margemMinima = taxaMinima
-
->>>>>>> ffbaf6be
     const denominadorReducao = consumoMensal * tarifaBase * (1 - descontoDecimal) * meses
     const fracReducao =
       entradaModoNormalizado === 'REDUZ' && denominadorReducao > 0
@@ -553,39 +540,6 @@
     prazoContratoMeses,
     tarifaBase,
     taxaMinima,
-<<<<<<< HEAD
-  ])
-
-  const leasingMensalidades = useMemo(() => {
-    const { lista } = parcelasSolarInvest
-    if (lista.length > 0) {
-      const mesesPorAno = 12
-      const anos = Math.ceil(lista.length / mesesPorAno)
-      return Array.from({ length: anos }, (_, index) => {
-        const mesReferencia = Math.min((index + 1) * mesesPorAno - 1, lista.length - 1)
-        const referencia = lista[mesReferencia]
-        return Number((referencia?.mensalidade ?? 0).toFixed(2))
-      })
-    }
-
-    return Array.from({ length: leasingPrazo }, (_, i) => {
-      const ano = i + 1
-      return Number(
-        (consumoMensal * tarifaDescontadaAno(ano) + encargos + taxaMinima).toFixed(2),
-      )
-    })
-  }, [
-    consumoMensal,
-    encargos,
-    leasingPrazo,
-    parcelasSolarInvest,
-    descontoPct,
-    inflEnergia,
-    tarifaDescontadaAno,
-    tarifaBase,
-    taxaMinima,
-=======
->>>>>>> ffbaf6be
   ])
 
   const chartData = useMemo(() => {
