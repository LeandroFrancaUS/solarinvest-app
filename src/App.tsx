import React, { useEffect, useMemo, useRef, useState } from 'react'
import { LineChart, Line, XAxis, YAxis, Tooltip, ResponsiveContainer, Legend, ReferenceLine, CartesianGrid } from 'recharts'

import {
  selectCreditoMensal,
  selectInflacaoMensal,
  selectBuyoutLinhas,
  selectKcAjustado,
  selectMensalidades,
  selectTarifaDescontada,
  selectValoresPorAno,
  SimulationState,
  BuyoutLinha,
} from './selectors'
import { EntradaModo } from './utils/calcs'

const currency = (v: number) =>
  Number.isFinite(v) ? v.toLocaleString('pt-BR', { style: 'currency', currency: 'BRL' }) : 'R$\u00a00,00'

const tarifaCurrency = (v: number) =>
  Number.isFinite(v)
    ? v.toLocaleString('pt-BR', {
        style: 'currency',
        currency: 'BRL',
        minimumFractionDigits: 3,
        maximumFractionDigits: 3,
      })
    : 'R$\u00a00,000'

const formatAxis = (v: number) => {
  const abs = Math.abs(v)
  if (abs >= 1_000_000_000) return `${(v / 1_000_000_000).toFixed(1)}B`
  if (abs >= 1_000_000) return `${(v / 1_000_000).toFixed(1)}M`
  if (abs >= 10_000) return `${Math.round(v / 1000)}k`
  return currency(v)
}

type TabKey = 'principal' | 'cliente'

type SeguroModo = 'A' | 'B'

type EntradaModoLabel = 'Crédito mensal' | 'Reduz piso contratado'

type ClienteDados = {
  nome: string
  documento: string
  email: string
  telefone: string
  distribuidora: string
  uc: string
  endereco: string
  cidade: string
  uf: string
}

type BuyoutRow = {
  mes: number
  tarifa: number
  prestacaoEfetiva: number
  prestacaoAcum: number
  cashback: number
  valorResidual: number | null
}

type BuyoutResumo = {
  vm0: number
  cashbackPct: number
  depreciacaoPct: number
  inadimplenciaPct: number
  tributosPct: number
  infEnergia: number
  ipca: number
  custosFixos: number
  opex: number
  seguro: number
  duracao: number
}

type PrintableProps = {
  cliente: ClienteDados
  anos: number[]
  leasingBeneficios: number[]
  leasingROI: number[]
  financiamentoFluxo: number[]
  financiamentoROI: number[]
  mostrarFinanciamento: boolean
  tabelaBuyout: BuyoutRow[]
  buyoutResumo: BuyoutResumo
  capex: number
}

type MensalidadeRow = {
  mes: number
  tarifaCheia: number
  tarifaDescontada: number
  mensalidade: number
  totalAcumulado: number
}

const Field: React.FC<{ label: string; children: React.ReactNode; hint?: string }> = ({ label, children, hint }) => (
  <div className="field">
    <label>{label}</label>
    {children}
    {hint ? <small>{hint}</small> : null}
  </div>
)

const PrintableProposal = React.forwardRef<HTMLDivElement, PrintableProps>(function PrintableProposal(
  { cliente, anos, leasingBeneficios, leasingROI, financiamentoFluxo, financiamentoROI, mostrarFinanciamento, tabelaBuyout, buyoutResumo, capex },
  ref,
) {
  const duracaoContrato = Math.max(0, Math.floor(buyoutResumo.duracao || 0))
  const mesAceiteFinal = duracaoContrato + 1
  return (
    <div ref={ref} className="print-layout">
      <header className="print-header">
        <div className="print-logo">
          <img src="/logo.svg" alt="SolarInvest" />
        </div>
        <div className="print-client">
          <h1>Proposta SolarInvest</h1>
          <p><strong>Cliente:</strong> {cliente.nome || '—'}</p>
          <p><strong>Documento:</strong> {cliente.documento || '—'}</p>
          <p>
            <strong>E-mail:</strong> {cliente.email || '—'} • <strong>Telefone:</strong> {cliente.telefone || '—'}
          </p>
          <p>
            <strong>UC:</strong> {cliente.uc || '—'} • <strong>Distribuidora:</strong> {cliente.distribuidora || '—'}
          </p>
          <p>
            <strong>Endereço:</strong> {cliente.endereco || '—'} — {cliente.cidade || '—'} / {cliente.uf || '—'}
          </p>
        </div>
      </header>

      <section className="print-section">
        <h2>Resumo financeiro</h2>
        <p>
          <strong>Investimento estimado (CAPEX):</strong> {currency(capex)}
        </p>
        <div className={`print-grid ${mostrarFinanciamento ? 'two' : 'one'}`}>
          <div>
            <h3>Leasing</h3>
            <table>
              <thead>
                <tr>
                  <th>Ano</th>
                  <th>Benefício anual</th>
                  <th>ROI acumulado</th>
                </tr>
              </thead>
              <tbody>
                {anos.map((ano) => (
                  <tr key={`leasing-${ano}`}>
                    <td>{ano}</td>
                    <td>{currency(leasingBeneficios[ano - 1] ?? 0)}</td>
                    <td>{currency(leasingROI[ano - 1] ?? 0)}</td>
                  </tr>
                ))}
              </tbody>
            </table>
          </div>
          {mostrarFinanciamento ? (
            <div>
              <h3>Financiamento</h3>
              <table>
                <thead>
                  <tr>
                    <th>Ano</th>
                    <th>Fluxo anual</th>
                    <th>ROI acumulado</th>
                  </tr>
                </thead>
                <tbody>
                  {anos.map((ano) => (
                    <tr key={`fin-${ano}`}>
                      <td>{ano}</td>
                      <td>{currency(financiamentoFluxo[ano - 1] ?? 0)}</td>
                      <td>{currency(financiamentoROI[ano - 1] ?? 0)}</td>
                    </tr>
                  ))}
                </tbody>
              </table>
            </div>
          ) : null}
        </div>
      </section>

      <section className="print-section">
        <h2>Buyout — projeção</h2>
        <table>
          <thead>
            <tr>
              <th>Mês</th>
              <th>Tarifa projetada</th>
              <th>Prestação efetiva</th>
              <th>Receita acumulada</th>
              <th>Cashback</th>
              <th>Valor de compra</th>
            </tr>
          </thead>
          <tbody>
            {tabelaBuyout
              .filter((row) => row.mes >= 7 && row.mes <= duracaoContrato)
              .map((row) => (
                <tr key={row.mes}>
                  <td>{row.mes}</td>
                  <td>{tarifaCurrency(row.tarifa)}</td>
                  <td>{currency(row.prestacaoEfetiva)}</td>
                  <td>{currency(row.prestacaoAcum)}</td>
                  <td>{currency(row.cashback)}</td>
                  <td>{row.valorResidual === null ? '—' : currency(row.valorResidual)}</td>
                </tr>
              ))}
            <tr key={mesAceiteFinal}>
              <td>{mesAceiteFinal}</td>
              <td colSpan={4}>Aceite final</td>
              <td>{currency(0)}</td>
            </tr>
          </tbody>
        </table>
        <div className="print-notes">
          <p><strong>Parâmetros considerados:</strong></p>
          <ul>
            <li>Valor de mercado: {currency(buyoutResumo.vm0)} • Cashback: {buyoutResumo.cashbackPct}%</li>
            <li>
              Depreciação: {buyoutResumo.depreciacaoPct}% • Inadimplência: {buyoutResumo.inadimplenciaPct}% • Tributos: {buyoutResumo.tributosPct}%
            </li>
            <li>Inflação energética: {buyoutResumo.infEnergia}% • IPCA: {buyoutResumo.ipca}%</li>
            <li>
              Custos fixos: {currency(buyoutResumo.custosFixos)} • OPEX: {currency(buyoutResumo.opex)} • Seguro: {currency(buyoutResumo.seguro)}
            </li>
            <li>Duração contratual: {buyoutResumo.duracao} meses</li>
          </ul>
        </div>
        <p className="print-footer">
          Após o prazo, o cliente passa a capturar 100% da economia frente à concessionária — ROI Leasing – Benefício financeiro.
        </p>
      </section>
    </div>
  )
})

const anosAnalise = 30
const diasMesPadrao = 30
const painelOpcoes = [450, 500, 550, 600, 650, 700]
const chartColors: Record<'Leasing' | 'Financiamento', string> = {
  Leasing: '#FF8C00',
  Financiamento: '#60A5FA',
}

const printStyles = `
  *{box-sizing:border-box;font-family:'Inter','Roboto',sans-serif;}
  body{margin:0;padding:36px 44px;background:#ffffff;color:#0f172a;}
  h1,h2,h3{color:#0f172a;}
  .print-layout{display:block;max-width:1040px;margin:0 auto;}
  .print-header{display:flex;gap:24px;align-items:center;margin-bottom:24px;}
  .print-header img{height:72px;}
  .print-client p{margin:4px 0;font-size:13px;}
  .print-section{margin-bottom:28px;}
  .print-section h2{margin:0 0 12px;border-bottom:1px solid #cbd5f5;padding-bottom:4px;}
  table{width:100%;border-collapse:collapse;}
  th,td{border:1px solid #d0d7e8;padding:8px 12px;font-size:12px;text-align:left;}
  .print-grid{display:grid;gap:16px;}
  .print-grid.two{grid-template-columns:repeat(2,minmax(0,1fr));}
  .print-grid.one{grid-template-columns:repeat(1,minmax(0,1fr));}
  ul{margin:8px 0 0;padding-left:18px;}
  li{font-size:12px;margin-bottom:4px;}
`;


export default function App() {
  const [activeTab, setActiveTab] = useState<TabKey>('principal')
  const [isSettingsOpen, setIsSettingsOpen] = useState(false)

  const [kcKwhMes, setKcKwhMes] = useState(1200)
  const [tarifaCheia, setTarifaCheia] = useState(0.964)
  const [desconto, setDesconto] = useState(20)
  const [taxaMinima, setTaxaMinima] = useState(95)
  const [encargosFixosExtras, setEncargosFixosExtras] = useState(0)
  const [leasingPrazo, setLeasingPrazo] = useState<5 | 7 | 10>(5)
  const [potenciaPlaca, setPotenciaPlaca] = useState(550)
  const [numeroPlacasManual, setNumeroPlacasManual] = useState<number | ''>('')

  const [cliente, setCliente] = useState<ClienteDados>({
    nome: '',
    documento: '',
    email: '',
    telefone: '',
    distribuidora: '',
    uc: '',
    endereco: '',
    cidade: '',
    uf: '',
  })

  const [precoPorKwp, setPrecoPorKwp] = useState(2470)
  const [irradiacao, setIrradiacao] = useState(5.51)
  const [eficiencia, setEficiencia] = useState(0.8)
  const [inflacaoAa, setInflacaoAa] = useState(8)

  const [jurosFinAa, setJurosFinAa] = useState(15)
  const [prazoFinMeses, setPrazoFinMeses] = useState(120)
  const [entradaFinPct, setEntradaFinPct] = useState(20)
  const [mostrarFinanciamento, setMostrarFinanciamento] = useState(true)
  const [mostrarGrafico, setMostrarGrafico] = useState(true)

  const [prazoMeses, setPrazoMeses] = useState(60)
  const [bandeiraEncargo, setBandeiraEncargo] = useState(0)
  const [cipEncargo, setCipEncargo] = useState(0)
  const [entradaRs, setEntradaRs] = useState(0)
  const [entradaModo, setEntradaModo] = useState<EntradaModoLabel>('Crédito mensal')
  const [mostrarTabelaParcelas, setMostrarTabelaParcelas] = useState(false)
  const [mostrarTabelaBuyout, setMostrarTabelaBuyout] = useState(false)
  const [mostrarTabelaParcelasConfig, setMostrarTabelaParcelasConfig] = useState(false)
  const [mostrarTabelaBuyoutConfig, setMostrarTabelaBuyoutConfig] = useState(false)

  const [oemBase, setOemBase] = useState(35)
  const [oemInflacao, setOemInflacao] = useState(4)
  const [seguroModo, setSeguroModo] = useState<SeguroModo>('A')
  const [seguroReajuste, setSeguroReajuste] = useState(5)
  const [seguroValorA, setSeguroValorA] = useState(20)
  const [seguroPercentualB, setSeguroPercentualB] = useState(0.3)

  const [exibirLeasingLinha, setExibirLeasingLinha] = useState(true)
  const [exibirFinLinha, setExibirFinLinha] = useState(false)

  const [cashbackPct, setCashbackPct] = useState(10)
  const [depreciacaoAa, setDepreciacaoAa] = useState(12)
  const [inadimplenciaAa, setInadimplenciaAa] = useState(2)
  const [tributosAa, setTributosAa] = useState(6)
  const [ipcaAa, setIpcaAa] = useState(4)
  const [custosFixosM, setCustosFixosM] = useState(0)
  const [opexM, setOpexM] = useState(0)
  const [seguroM, setSeguroM] = useState(0)
  const [duracaoMeses, setDuracaoMeses] = useState(60)
  // Valor informado (ou calculado) de parcelas efetivamente pagas até o mês analisado, usado no crédito de cashback
  const [pagosAcumAteM, setPagosAcumAteM] = useState(0)

  useEffect(() => {
    const updateHeaderHeight = () => {
      const header = document.querySelector<HTMLElement>('.app-header')
      if (header) {
        const { height } = header.getBoundingClientRect()
        document.documentElement.style.setProperty('--header-h', `${Math.round(height)}px`)
      }

      const tabs = document.querySelector<HTMLElement>('.tabs-bar')
      if (tabs) {
        const { height } = tabs.getBoundingClientRect()
        document.documentElement.style.setProperty('--tabs-h', `${Math.round(height)}px`)
      }
    }

    updateHeaderHeight()
    window.addEventListener('resize', updateHeaderHeight)
    return () => window.removeEventListener('resize', updateHeaderHeight)
  }, [])

  useEffect(() => {
    const { body } = document
    if (!body) return

    if (isSettingsOpen) {
      body.style.setProperty('overflow', 'hidden')
    } else {
      body.style.removeProperty('overflow')
    }

    return () => {
      body.style.removeProperty('overflow')
    }
  }, [isSettingsOpen])

  const eficienciaNormalizada = useMemo(() => {
    if (eficiencia <= 0) return 0
    if (eficiencia >= 1.5) return eficiencia / 100
    return eficiencia
  }, [eficiencia])

  const baseIrradiacao = useMemo(
    () => irradiacao > 0 ? irradiacao : 0,
    [irradiacao],
  )

  const fatorGeracao = useMemo(
    () => baseIrradiacao * eficienciaNormalizada * diasMesPadrao,
    [baseIrradiacao, eficienciaNormalizada],
  )

  const numeroPlacasInformado = useMemo(() => {
    if (typeof numeroPlacasManual !== 'number') return null
    if (!Number.isFinite(numeroPlacasManual) || numeroPlacasManual <= 0) return null
    return Math.max(1, Math.round(numeroPlacasManual))
  }, [numeroPlacasManual])

  const potenciaInstaladaKwp = useMemo(() => {
    if (numeroPlacasInformado && potenciaPlaca > 0) {
      return (numeroPlacasInformado * potenciaPlaca) / 1000
    }
    if (fatorGeracao > 0) {
      return kcKwhMes / fatorGeracao
    }
    return 0
  }, [kcKwhMes, fatorGeracao, numeroPlacasInformado, potenciaPlaca])

  const numeroPlacasCalculado = useMemo(() => {
    if (numeroPlacasInformado) return numeroPlacasInformado
    if (potenciaPlaca <= 0) return 0
    const calculado = Math.ceil((potenciaInstaladaKwp * 1000) / potenciaPlaca)
    return Math.max(1, Number.isFinite(calculado) ? calculado : 0)
  }, [numeroPlacasInformado, potenciaInstaladaKwp, potenciaPlaca])

  const geracaoMensalKwh = useMemo(
    () => potenciaInstaladaKwp * fatorGeracao,
    [potenciaInstaladaKwp, fatorGeracao],
  )

  const geracaoDiariaKwh = useMemo(
    () => (geracaoMensalKwh > 0 ? geracaoMensalKwh / diasMesPadrao : 0),
    [geracaoMensalKwh],
  )

  const encargosFixos = useMemo(
    () => Math.max(0, bandeiraEncargo + cipEncargo + encargosFixosExtras),
    [bandeiraEncargo, cipEncargo, encargosFixosExtras],
  )

  const modoEntradaNormalizado = useMemo<EntradaModo>(() => {
    if (!entradaRs || entradaRs <= 0) return 'NONE'
    const label = (entradaModo ?? '').toLowerCase().trim()
    if (label.includes('crédito')) return 'CREDITO'
    if (label.includes('reduz')) return 'REDUZ'
    return 'NONE'
  }, [entradaModo, entradaRs])

<<<<<<< HEAD
=======
  const simulationState = useMemo<SimulationState>(() => {
    const descontoDecimal = Math.max(0, Math.min(desconto / 100, 1))
    const inflacaoAnual = Math.max(-0.99, inflacaoAa / 100)
    return {
      kcKwhMes: Math.max(0, kcKwhMes),
      tarifaCheia: Math.max(0, tarifaCheia),
      desconto: descontoDecimal,
      inflacaoAa: inflacaoAnual,
      prazoMeses: Math.max(0, Math.floor(prazoMeses)),
      taxaMinima: Math.max(0, taxaMinima),
      encargosFixos,
      entradaRs: Math.max(0, entradaRs),
      modoEntrada: modoEntradaNormalizado,
      vm0: Math.max(0, vm0),
      depreciacaoAa: Math.max(0, depreciacaoAa / 100),
      ipcaAa: Math.max(0, ipcaAa / 100),
      inadimplenciaAa: Math.max(0, inadimplenciaAa / 100),
      tributosAa: Math.max(0, tributosAa / 100),
      custosFixosM: Math.max(0, custosFixosM),
      opexM: Math.max(0, opexM),
      seguroM: Math.max(0, seguroM),
      cashbackPct: Math.max(0, cashbackPct / 100),
      pagosAcumManual: Math.max(0, pagosAcumAteM),
      duracaoMeses: Math.max(0, Math.floor(duracaoMeses)),
      geracaoMensalKwh: Math.max(0, geracaoMensalKwh),
    }
  }, [
    bandeiraEncargo,
    cashbackPct,
    cipEncargo,
    custosFixosM,
    desconto,
    entradaRs,
    geracaoMensalKwh,
    inflacaoAa,
    inadimplenciaAa,
    ipcaAa,
    kcKwhMes,
    modoEntradaNormalizado,
    opexM,
    pagosAcumAteM,
    prazoMeses,
    seguroM,
    tarifaCheia,
    taxaMinima,
    tributosAa,
    vm0,
    encargosFixosExtras,
    depreciacaoAa,
    duracaoMeses,
  ])

  const inflacaoMensal = useMemo(() => selectInflacaoMensal(simulationState), [simulationState])
  const mensalidades = useMemo(() => selectMensalidades(simulationState), [simulationState])
  const valoresPorAno = useMemo(() => selectValoresPorAno(simulationState), [simulationState])
  const creditoEntradaMensal = useMemo(() => selectCreditoMensal(simulationState), [simulationState])
  const kcAjustado = useMemo(() => selectKcAjustado(simulationState), [simulationState])
  const buyoutLinhas = useMemo(() => selectBuyoutLinhas(simulationState), [simulationState])

>>>>>>> f4062c1c
  const capex = useMemo(() => potenciaInstaladaKwp * precoPorKwp, [potenciaInstaladaKwp, precoPorKwp])

  const vm0 = useMemo(() => {
    // O Valor de Mercado usado no buyout deve seguir exatamente a mesma lógica da tela principal
    // (Valor de Mercado Estimado calculado automaticamente), evitando discrepâncias entre campos
    // e mantendo o alinhamento com a planilha de referência.
    // Ao centralizar o cálculo aqui, asseguramos que tanto os resumos exibidos na UI quanto
    // componentes derivados (como o seguro indexado a esse valor) sejam atualizados em conjunto
    // sempre que o CAPEX base se alterar.
    return capex
  }, [capex])

<<<<<<< HEAD
  const simulationState = useMemo<SimulationState>(() => {
    const descontoDecimal = Math.max(0, Math.min(desconto / 100, 1))
    const inflacaoAnual = Math.max(-0.99, inflacaoAa / 100)
    return {
      kcKwhMes: Math.max(0, kcKwhMes),
      tarifaCheia: Math.max(0, tarifaCheia),
      desconto: descontoDecimal,
      inflacaoAa: inflacaoAnual,
      prazoMeses: Math.max(0, Math.floor(prazoMeses)),
      taxaMinima: Math.max(0, taxaMinima),
      encargosFixos,
      entradaRs: Math.max(0, entradaRs),
      modoEntrada: modoEntradaNormalizado,
      vm0: Math.max(0, vm0),
      depreciacaoAa: Math.max(0, depreciacaoAa / 100),
      ipcaAa: Math.max(0, ipcaAa / 100),
      inadimplenciaAa: Math.max(0, inadimplenciaAa / 100),
      tributosAa: Math.max(0, tributosAa / 100),
      custosFixosM: Math.max(0, custosFixosM),
      opexM: Math.max(0, opexM),
      seguroM: Math.max(0, seguroM),
      cashbackPct: Math.max(0, cashbackPct / 100),
      pagosAcumManual: Math.max(0, pagosAcumAteM),
      duracaoMeses: Math.max(0, Math.floor(duracaoMeses)),
      geracaoMensalKwh: Math.max(0, geracaoMensalKwh),
    }
  }, [
    bandeiraEncargo,
    cashbackPct,
    cipEncargo,
    custosFixosM,
    desconto,
    entradaRs,
    geracaoMensalKwh,
    inflacaoAa,
    inadimplenciaAa,
    ipcaAa,
    kcKwhMes,
    modoEntradaNormalizado,
    opexM,
    pagosAcumAteM,
    prazoMeses,
    seguroM,
    tarifaCheia,
    taxaMinima,
    tributosAa,
    vm0,
    encargosFixosExtras,
    depreciacaoAa,
    duracaoMeses,
  ])

  const inflacaoMensal = useMemo(() => selectInflacaoMensal(simulationState), [simulationState])
  const mensalidades = useMemo(() => selectMensalidades(simulationState), [simulationState])
  const valoresPorAno = useMemo(() => selectValoresPorAno(simulationState), [simulationState])
  const creditoEntradaMensal = useMemo(() => selectCreditoMensal(simulationState), [simulationState])
  const kcAjustado = useMemo(() => selectKcAjustado(simulationState), [simulationState])
  const buyoutLinhas = useMemo(() => selectBuyoutLinhas(simulationState), [simulationState])

=======
>>>>>>> f4062c1c
  const tarifaAno = (ano: number) => tarifaCheia * Math.pow(1 + inflacaoAa / 100, ano - 1)
  const tarifaDescontadaAno = (ano: number) => tarifaAno(ano) * (1 - desconto / 100)

  const leasingBeneficios = useMemo(() => {
    return Array.from({ length: anosAnalise }, (_, i) => {
      const ano = i + 1
      const tarifaCheia = tarifaAno(ano)
      const tarifaDescontada = tarifaDescontadaAno(ano)
      const custoSemSistema = kcKwhMes * tarifaCheia + encargosFixos + taxaMinima
      const prestacao = ano <= leasingPrazo ? kcKwhMes * tarifaDescontada + encargosFixos + taxaMinima : 0
      const beneficio = 12 * (custoSemSistema - prestacao)
      return beneficio
    })
  }, [kcKwhMes, desconto, encargosFixos, inflacaoAa, leasingPrazo, tarifaCheia, taxaMinima])

  const leasingROI = useMemo(() => {
    const acc: number[] = []
    let acumulado = 0
    leasingBeneficios.forEach((beneficio) => {
      acumulado += beneficio
      acc.push(acumulado)
    })
    return acc
  }, [leasingBeneficios])

  const taxaMensalFin = useMemo(() => Math.pow(1 + jurosFinAa / 100, 1 / 12) - 1, [jurosFinAa])
  const entradaFin = useMemo(() => (capex * entradaFinPct) / 100, [capex, entradaFinPct])
  const valorFinanciado = useMemo(() => Math.max(0, capex - entradaFin), [capex, entradaFin])
  const pmt = useMemo(() => {
    if (valorFinanciado === 0) return 0
    if (taxaMensalFin === 0) return -(valorFinanciado / prazoFinMeses)
    const fator = Math.pow(1 + taxaMensalFin, prazoFinMeses)
    return -valorFinanciado * (taxaMensalFin * fator) / (fator - 1)
  }, [valorFinanciado, taxaMensalFin, prazoFinMeses])

  const custoOeM = (ano: number) => potenciaInstaladaKwp * oemBase * Math.pow(1 + oemInflacao / 100, ano - 1)
  const custoSeguro = (ano: number) => {
    if (seguroModo === 'A') {
      return potenciaInstaladaKwp * seguroValorA * Math.pow(1 + seguroReajuste / 100, ano - 1)
    }
    return vm0 * (seguroPercentualB / 100) * Math.pow(1 + seguroReajuste / 100, ano - 1)
  }

  const financiamentoFluxo = useMemo(() => {
    return Array.from({ length: anosAnalise }, (_, i) => {
      const ano = i + 1
      const economia = 12 * kcKwhMes * tarifaAno(ano)
      const custoSemSistemaMensal = Math.max(kcKwhMes * tarifaAno(ano), taxaMinima)
      const economiaAnual = 12 * Math.max(custoSemSistemaMensal - taxaMinima, 0)
      const inicioAno = (ano - 1) * 12
      const mesesRestantes = Math.max(0, prazoFinMeses - inicioAno)
      const mesesPagos = Math.min(12, mesesRestantes)
      const custoParcela = mesesPagos * Math.abs(pmt)
      const despesasSistema = custoParcela + custoOeM(ano) + custoSeguro(ano)
      return economiaAnual - despesasSistema
    })
  }, [kcKwhMes, inflacaoAa, jurosFinAa, oemBase, oemInflacao, pmt, prazoFinMeses, seguroModo, seguroPercentualB, seguroReajuste, seguroValorA, tarifaCheia, taxaMinima, vm0, potenciaInstaladaKwp])

  const financiamentoROI = useMemo(() => {
    const valores: number[] = []
    let acumulado = -entradaFin
    financiamentoFluxo.forEach((fluxo) => {
      acumulado += fluxo
      valores.push(acumulado)
    })
    return valores
  }, [entradaFin, financiamentoFluxo])

  const financiamentoMensalidades = useMemo(() => {
    const anos = Math.ceil(prazoFinMeses / 12)
    return Array.from({ length: anos }, () => Math.abs(pmt))
  }, [pmt, prazoFinMeses])

  const parcelasSolarInvest = useMemo(() => {
    const lista: MensalidadeRow[] = []
    let totalAcumulado = 0
    mensalidades.forEach((mensalidade, index) => {
      const mes = index + 1
      const fatorCrescimento = Math.pow(1 + inflacaoMensal, Math.max(0, mes - 1))
      const tarifaCheiaMes = simulationState.tarifaCheia * fatorCrescimento
      const tarifaDescontadaMes = selectTarifaDescontada(simulationState, mes)
      totalAcumulado += mensalidade
      lista.push({
        mes,
        tarifaCheia: tarifaCheiaMes,
        tarifaDescontada: tarifaDescontadaMes,
        mensalidade: Number(mensalidade.toFixed(2)),
        totalAcumulado: Number(totalAcumulado.toFixed(2)),
      })
    })

    return {
      lista,
      tarifaDescontadaBase: selectTarifaDescontada(simulationState, 1),
      kcAjustado,
      creditoMensal: creditoEntradaMensal,
      margemMinima: simulationState.taxaMinima + simulationState.encargosFixos,
      prazoEfetivo: mensalidades.length,
      totalPago: lista.length > 0 ? lista[lista.length - 1].totalAcumulado : 0,
      inflacaoMensal,
    }
  }, [
    creditoEntradaMensal,
    inflacaoMensal,
    kcAjustado,
    mensalidades,
    simulationState,
  ])

  const leasingMensalidades = valoresPorAno

  const chartData = useMemo(() => {
    return Array.from({ length: anosAnalise }, (_, i) => {
      const ano = i + 1
      return {
        ano,
        Leasing: leasingROI[i] ?? 0,
        Financiamento: financiamentoROI[i] ?? 0,
      }
    })
  }, [financiamentoROI, leasingROI])

  const valoresGrafico = chartData.flatMap((row) => [row.Leasing, row.Financiamento])
  const minY = Math.min(...valoresGrafico, 0)
  const maxY = Math.max(...valoresGrafico, 0)
  const padding = Math.max(5_000, Math.round((maxY - minY) * 0.1))
  const yDomain: [number, number] = [Math.floor((minY - padding) / 1000) * 1000, Math.ceil((maxY + padding) / 1000) * 1000]

  const tabelaBuyout = useMemo<BuyoutRow[]>(() => {
    const horizonte = Math.max(60, Math.floor(simulationState.duracaoMeses))
    const linhasPorMes = new Map<number, BuyoutLinha>()
    buyoutLinhas.forEach((linha) => {
      linhasPorMes.set(linha.mes, linha)
    })

    const rows: BuyoutRow[] = []
    let ultimoCashback = 0
    let ultimoPrestacao = 0
    for (let mes = 1; mes <= horizonte; mes += 1) {
      const linha = linhasPorMes.get(mes)
      if (linha) {
        ultimoCashback = linha.cashback
        ultimoPrestacao = linha.prestacaoAcum
        rows.push({
          mes,
          tarifa: linha.tarifaCheia,
          prestacaoEfetiva: linha.prestacaoEfetiva,
          prestacaoAcum: linha.prestacaoAcum,
          cashback: linha.cashback,
          valorResidual: mes >= 7 && mes <= Math.floor(simulationState.duracaoMeses) ? linha.valorResidual : null,
        })
      } else {
        const fator = Math.pow(1 + inflacaoMensal, Math.max(0, mes - 1))
        const tarifaProjetada = simulationState.tarifaCheia * fator
        rows.push({
          mes,
          tarifa: tarifaProjetada,
          prestacaoEfetiva: 0,
          prestacaoAcum: ultimoPrestacao,
          cashback: ultimoCashback,
          valorResidual: null,
        })
      }
    }

    const mesAceiteFinal = Math.floor(simulationState.duracaoMeses) + 1
    const tarifaAceite = simulationState.tarifaCheia * Math.pow(1 + inflacaoMensal, Math.max(0, mesAceiteFinal - 1))
    rows.push({
      mes: mesAceiteFinal,
      tarifa: tarifaAceite,
      prestacaoEfetiva: 0,
      prestacaoAcum: ultimoPrestacao,
      cashback: ultimoCashback,
      valorResidual: 0,
    })

    return rows
  }, [buyoutLinhas, inflacaoMensal, simulationState])
  const duracaoMesesNormalizada = Math.max(0, Math.floor(duracaoMeses))
  const duracaoMesesExibicao = Math.max(7, duracaoMesesNormalizada)
  const buyoutMesAceiteFinal = duracaoMesesNormalizada + 1
  const buyoutAceiteFinal = tabelaBuyout.find((row) => row.mes === buyoutMesAceiteFinal) ?? null
  const buyoutReceitaRows = useMemo(
    () => tabelaBuyout.filter((row) => row.mes >= 7 && row.mes <= duracaoMesesNormalizada),
    [tabelaBuyout, duracaoMesesNormalizada],
  )

  const buyoutResumo: BuyoutResumo = {
    vm0,
    cashbackPct: cashbackPct,
    depreciacaoPct: depreciacaoAa,
    inadimplenciaPct: inadimplenciaAa,
    tributosPct: tributosAa,
    infEnergia: inflacaoAa,
    ipca: ipcaAa,
    custosFixos: custosFixosM,
    opex: opexM,
    seguro: seguroM,
    duracao: duracaoMeses,
  }

  const printableRef = useRef<HTMLDivElement>(null)

  const handleEficienciaInput = (valor: number) => {
    if (!Number.isFinite(valor)) {
      setEficiencia(0)
      return
    }
    if (valor <= 0) {
      setEficiencia(0)
      return
    }
    if (valor >= 1.5) {
      setEficiencia(valor / 100)
      return
    }
    setEficiencia(valor)
  }
  const handlePrint = () => {
    const node = printableRef.current
    if (!node) return
    const printWindow = window.open('', '_blank', 'width=1024,height=768')
    if (!printWindow) return

    const previewHtml = `<!DOCTYPE html>
      <html>
        <head>
          <meta charset="utf-8" />
          <title>Proposta-${cliente.nome || 'SolarInvest'}</title>
          <style>
            ${printStyles}
            body{padding-top:88px;}
            .preview-toolbar{position:fixed;top:0;left:0;right:0;display:flex;justify-content:space-between;align-items:center;background:#f8fafc;padding:16px 44px;border-bottom:1px solid #cbd5f5;box-shadow:0 2px 6px rgba(15,23,42,0.08);}
            .preview-toolbar h1{margin:0;font-size:18px;color:#0f172a;}
            .preview-toolbar p{margin:4px 0 0;font-size:13px;color:#475569;}
            .preview-toolbar button{background:#0f172a;color:#fff;border:none;padding:10px 20px;border-radius:8px;font-size:14px;cursor:pointer;}
            .preview-toolbar button:hover{background:#1e293b;}
            .preview-container{max-width:1040px;margin:0 auto;}
            @media print{
              body{padding-top:0;}
              .preview-toolbar{display:none;}
            }
          </style>
        </head>
        <body>
          <div class="preview-toolbar">
            <div>
              <h1>Pré-visualização da proposta</h1>
              <p>Revise o conteúdo e clique em "Imprimir" para gerar o PDF.</p>
            </div>
            <button type="button" onclick="window.print()">Imprimir</button>
          </div>
          <div class="preview-container">${node.outerHTML}</div>
        </body>
      </html>`

    const { document } = printWindow
    document.open()
    document.write(previewHtml)
    document.close()
    printWindow.focus()
  }

  const anosArray = useMemo(() => Array.from({ length: anosAnalise }, (_, i) => i + 1), [])
  const allCurvesHidden = !exibirLeasingLinha && (!mostrarFinanciamento || !exibirFinLinha)

  const handleClienteChange = (key: keyof ClienteDados, value: string) => {
    setCliente((prev) => ({ ...prev, [key]: value }))
  }

  return (
    <div className="page">
      <PrintableProposal
        ref={printableRef}
        cliente={cliente}
        anos={anosArray}
        leasingBeneficios={leasingBeneficios}
        leasingROI={leasingROI}
        financiamentoFluxo={financiamentoFluxo}
        financiamentoROI={financiamentoROI}
        mostrarFinanciamento={mostrarFinanciamento}
        tabelaBuyout={tabelaBuyout}
        buyoutResumo={buyoutResumo}
        capex={capex}
      />
      <header className="topbar app-header">
        <div className="brand">
          <img src="/logo.svg" alt="SolarInvest" />
          <div className="brand-text">
            <h1>SolarInvest App</h1>
            <p>Proposta financeira interativa</p>
          </div>
        </div>
        <div className="top-actions">
          <button className="ghost" onClick={handlePrint}>Exportar Proposta (PDF)</button>
          <button className="icon" onClick={() => setIsSettingsOpen(true)} aria-label="Abrir configurações">⚙︎</button>
        </div>
      </header>
      <div className="app-main">
        <nav className="tabs tabs-bar">
          <button className={activeTab === 'principal' ? 'active' : ''} onClick={() => setActiveTab('principal')}>Principal</button>
          <button className={activeTab === 'cliente' ? 'active' : ''} onClick={() => setActiveTab('cliente')}>Cliente</button>
        </nav>

        <main className="content page-content">
          {activeTab === 'principal' ? (
            <>
            <section className="card">
              <h2>Usina fotovoltaica</h2>
              <div className="grid g4">
                <Field label="Potência da placa (Wp)">
                  <select value={potenciaPlaca} onChange={(e) => setPotenciaPlaca(Number(e.target.value))}>
                    {painelOpcoes.map((opt) => (
                      <option key={opt} value={opt}>{opt}</option>
                    ))}
                  </select>
                </Field>
                <Field label="Nº de placas informado (opcional)">
                  <input
                    type="number"
                    min={1}
                    value={numeroPlacasManual === '' ? '' : numeroPlacasManual}
                    onChange={(e) => {
                      const { value } = e.target
                      if (value === '') {
                        setNumeroPlacasManual('')
                        return
                      }
                      const parsed = Number(value)
                      if (!Number.isFinite(parsed) || parsed <= 0) {
                        setNumeroPlacasManual('')
                        return
                      }
                      setNumeroPlacasManual(parsed)
                    }}
                  />
                </Field>
                <Field label="Nº de placas (calculado)">
                  <input readOnly value={numeroPlacasCalculado} />
                </Field>
                <Field label="Potência instalada (kWp)">
                  <input readOnly value={potenciaInstaladaKwp.toFixed(2)} />
                </Field>
                <Field label="Geração estimada (kWh/mês)">
                  <input readOnly value={geracaoMensalKwh.toFixed(0)} />
                </Field>
              </div>
              <div className="info-inline">
                <span className="pill">Valor de Mercado Estimado: <strong>{currency(capex)}</strong></span>
                <span className="pill">Consumo diário: <strong>{geracaoDiariaKwh.toFixed(1)} kWh</strong></span>
              </div>
            </section>

            <section className="card">
              <h2>Parâmetros principais</h2>
              <div className="grid g3">
                <Field label="Consumo (kWh/mês)">
                  <input type="number" value={kcKwhMes} onChange={(e) => setKcKwhMes(Number(e.target.value) || 0)} />
                </Field>
                <Field label="Tarifa cheia (R$/kWh)">
                  <input type="number" step="0.001" value={tarifaCheia} onChange={(e) => setTarifaCheia(Number(e.target.value) || 0)} />
                </Field>
                <Field label="Desconto contratual (%)">
                  <input type="number" step="0.1" value={desconto} onChange={(e) => setDesconto(Number(e.target.value) || 0)} />
                </Field>
                <Field label="Taxa mínima (R$/mês)">
                  <input type="number" value={taxaMinima} onChange={(e) => setTaxaMinima(Number(e.target.value) || 0)} />
                </Field>
                <Field label="Encargos adicionais (R$/mês)">
                  <input type="number" value={encargosFixosExtras} onChange={(e) => setEncargosFixosExtras(Number(e.target.value) || 0)} />
                </Field>
                <Field label="Prazo do leasing">
                  <select value={leasingPrazo} onChange={(e) => setLeasingPrazo(Number(e.target.value) as 5 | 7 | 10)}>
                    <option value={5}>5 anos</option>
                    <option value={7}>7 anos</option>
                    <option value={10}>10 anos</option>
                  </select>
                </Field>
              </div>
            </section>

            <section className="card">
              <div className="card-header">
                <h2>SolarInvest Leasing</h2>
                <span className="toggle-label">
                  Inflação mensal equivalente: {(parcelasSolarInvest.inflacaoMensal * 100).toLocaleString('pt-BR', {
                    minimumFractionDigits: 2,
                    maximumFractionDigits: 2,
                  })}%
                </span>
              </div>

              <div className="grid g2">
                <Field label="Entrada (R$)">
                  <input
                    type="number"
                    value={entradaRs}
                    onChange={(e) => {
                      const parsed = Number(e.target.value)
                      setEntradaRs(Number.isFinite(parsed) ? Math.max(0, parsed) : 0)
                    }}
                  />
                </Field>
              </div>

              <div className="info-inline">
                <span className="pill">
                  Tarifa c/ desconto: <strong>{tarifaCurrency(parcelasSolarInvest.tarifaDescontadaBase)} / kWh</strong>
                </span>
                {modoEntradaNormalizado === 'REDUZ' ? (
                  <span className="pill">
                    Piso contratado ajustado:{' '}
                    <strong>
                      {`${parcelasSolarInvest.kcAjustado.toLocaleString('pt-BR', {
                        maximumFractionDigits: 0,
                        minimumFractionDigits: 0,
                      })} kWh`}
                    </strong>
                  </span>
                ) : null}
                {modoEntradaNormalizado === 'CREDITO' ? (
                  <span className="pill">
                    Crédito mensal da entrada: <strong>{currency(parcelasSolarInvest.creditoMensal)}</strong>
                  </span>
                ) : null}
              </div>

              <div className="table-controls">
                <button
                  type="button"
                  className="collapse-toggle"
                  onClick={() => setMostrarTabelaParcelas((prev) => !prev)}
                  aria-expanded={mostrarTabelaParcelas}
                  aria-controls="parcelas-solarinvest-tabela"
                >
                  {mostrarTabelaParcelas ? 'Ocultar tabela de parcelas' : 'Exibir tabela de parcelas'}
                </button>
              </div>
              {mostrarTabelaParcelas ? (
                <div className="table-wrapper">
                  <table id="parcelas-solarinvest-tabela">
                    <thead>
                      <tr>
                        <th>Mês</th>
                        <th>Tarifa projetada (R$/kWh)</th>
                        <th>Tarifa c/ desconto (R$/kWh)</th>
                        <th>Mensalidade líquida</th>
                      </tr>
                    </thead>
                    <tbody>
                      {parcelasSolarInvest.lista.length > 0 ? (
                        parcelasSolarInvest.lista.map((row) => (
                          <tr key={row.mes}>
                            <td>{row.mes}</td>
                            <td>{tarifaCurrency(row.tarifaCheia)}</td>
                            <td>{tarifaCurrency(row.tarifaDescontada)}</td>
                            <td>{currency(row.mensalidade)}</td>
                          </tr>
                        ))
                      ) : (
                        <tr>
                          <td colSpan={4} className="muted">Defina um prazo contratual para gerar a projeção das parcelas.</td>
                        </tr>
                      )}
                    </tbody>
                  </table>
                </div>
              ) : null}
            </section>

            <div className="grid g2">
              <section className="card">
                <h2>Leasing — Mensalidade</h2>
                <div className="list-col">
                  {leasingMensalidades.map((valor, index) => (
                    <div className="list-row" key={`leasing-m${index}`}>
                      <span>Ano {index + 1}</span>
                      <strong>{currency(valor)}</strong>
                    </div>
                  ))}
                </div>
                <div className="notice">
                  <div className="dot" />
                  <div>
                    <p className="notice-title">Fim do prazo</p>
                    <p className="notice-sub">Após {leasingPrazo} anos a curva acelera: 100% do retorno fica com o cliente.</p>
                  </div>
                </div>
              </section>

              <section className="card">
                <div className="card-header">
                  <h2>Financiamento — Mensalidade</h2>
                  <span className="toggle-label">Coluna ativa: {mostrarFinanciamento ? 'Sim' : 'Não'}</span>
                </div>
                {mostrarFinanciamento ? (
                  <div className="list-col">
                    {financiamentoMensalidades.map((valor, index) => (
                      <div className="list-row" key={`fin-m${index}`}>
                        <span>Ano {index + 1}</span>
                        <strong>{currency(valor)}</strong>
                      </div>
                    ))}
                  </div>
                ) : (
                  <p className="muted">Habilite nas configurações para comparar a coluna de financiamento.</p>
                )}
              </section>
            </div>

            {mostrarGrafico ? (
              <section className="card">
                <div className="card-header">
                  <h2>ROI acumulado — 30 anos</h2>
                  <div className="legend-toggle">
                    <label>
                      <input type="checkbox" checked={exibirLeasingLinha} onChange={(e) => setExibirLeasingLinha(e.target.checked)} />
                      <span style={{ color: chartColors.Leasing }}>Leasing</span>
                    </label>
                    {mostrarFinanciamento ? (
                      <label>
                        <input type="checkbox" checked={exibirFinLinha} onChange={(e) => setExibirFinLinha(e.target.checked)} />
                        <span style={{ color: chartColors.Financiamento }}>Financiamento</span>
                      </label>
                    ) : null}
                  </div>
                </div>
                <div className="chart">
                  {!allCurvesHidden ? (
                    <div className="chart-explainer">
                      <strong>ROI Leasing – Benefício financeiro</strong>
                      <span>Economia acumulada versus concessionária. Após o prazo, o retorno cresce acelerado.</span>
                    </div>
                  ) : null}
                  <ResponsiveContainer width="100%" height="100%">
                    <LineChart data={chartData}>
                      <CartesianGrid strokeDasharray="3 3" stroke="#1e293b" />
                      <XAxis dataKey="ano" stroke="#9CA3AF" label={{ value: 'Anos', position: 'insideBottomRight', offset: -5, fill: '#9CA3AF' }} />
                      <YAxis stroke="#9CA3AF" tickFormatter={formatAxis} domain={yDomain} width={92} />
                      <Tooltip formatter={(value: number) => currency(Number(value))} contentStyle={{ background: '#0b1220', border: '1px solid #1f2b40' }} />
                      <Legend verticalAlign="bottom" align="right" wrapperStyle={{ paddingTop: 16 }} />
                      <ReferenceLine y={0} stroke="#475569" />
                      {exibirLeasingLinha ? <Line type="monotone" dataKey="Leasing" stroke={chartColors.Leasing} strokeWidth={2} dot /> : null}
                      {mostrarFinanciamento && exibirFinLinha ? (
                        <Line type="monotone" dataKey="Financiamento" stroke={chartColors.Financiamento} strokeWidth={2} dot />
                      ) : null}
                    </LineChart>
                  </ResponsiveContainer>
                </div>
              </section>
            ) : null}

            <section className="card">
              <div className="card-header">
                <h2>Compra antecipada (Buyout)</h2>
                <span className="muted">Valores entre o mês 7 e o mês {duracaoMesesExibicao}.</span>
              </div>
              <div className="table-controls">
                <button
                  type="button"
                  className="collapse-toggle"
                  onClick={() => setMostrarTabelaBuyout((prev) => !prev)}
                  aria-expanded={mostrarTabelaBuyout}
                  aria-controls="compra-antecipada-tabela"
                >
                  {mostrarTabelaBuyout ? 'Ocultar tabela de buyout' : 'Exibir tabela de buyout'}
                </button>
              </div>
              {mostrarTabelaBuyout ? (
                <div className="table-wrapper">
                  <table id="compra-antecipada-tabela">
                    <thead>
                      <tr>
                        <th>Mês</th>
                        <th>Tarifa projetada</th>
                        <th>Prestação efetiva</th>
                        <th>Cashback</th>
                        <th>Valor de compra</th>
                      </tr>
                    </thead>
                    <tbody>
                      {tabelaBuyout
                        .filter((row) => row.mes >= 7 && row.mes <= duracaoMesesNormalizada)
                        .map((row) => (
                          <tr key={row.mes}>
                            <td>{row.mes}</td>
                            <td>{tarifaCurrency(row.tarifa)}</td>
                            <td>{currency(row.prestacaoEfetiva)}</td>
                            <td>{currency(row.cashback)}</td>
                            <td>{row.valorResidual === null ? '—' : currency(row.valorResidual)}</td>
                          </tr>
                        ))}
                    </tbody>
                  </table>
                </div>
              ) : null}
            </section>
          </>
        ) : (
          <section className="card">
            <h2>Dados do cliente</h2>
            <div className="grid g2">
              <Field label="Nome ou Razão social">
                <input value={cliente.nome} onChange={(e) => handleClienteChange('nome', e.target.value)} />
              </Field>
              <Field label="CPF/CNPJ">
                <input value={cliente.documento} onChange={(e) => handleClienteChange('documento', e.target.value)} />
              </Field>
              <Field label="E-mail">
                <input value={cliente.email} onChange={(e) => handleClienteChange('email', e.target.value)} />
              </Field>
              <Field label="Telefone">
                <input value={cliente.telefone} onChange={(e) => handleClienteChange('telefone', e.target.value)} />
              </Field>
              <Field label="Distribuidora">
                <input value={cliente.distribuidora} onChange={(e) => handleClienteChange('distribuidora', e.target.value)} />
              </Field>
              <Field label="Unidade consumidora (UC)">
                <input value={cliente.uc} onChange={(e) => handleClienteChange('uc', e.target.value)} />
              </Field>
              <Field label="Endereço">
                <input value={cliente.endereco} onChange={(e) => handleClienteChange('endereco', e.target.value)} />
              </Field>
              <Field label="Cidade">
                <input value={cliente.cidade} onChange={(e) => handleClienteChange('cidade', e.target.value)} />
              </Field>
              <Field label="UF">
                <input value={cliente.uf} maxLength={2} onChange={(e) => handleClienteChange('uf', e.target.value.toUpperCase())} />
              </Field>
            </div>
          </section>
          )}
        </main>
      </div>

      {isSettingsOpen ? (
        <div className="modal" role="dialog" aria-modal="true">
          <div className="modal-backdrop" onClick={() => setIsSettingsOpen(false)} />
          <div className="modal-content">
            <div className="modal-header">
              <h3>Configurações</h3>
              <button className="icon" onClick={() => setIsSettingsOpen(false)}>✕</button>
            </div>
            <div className="modal-body">
              <h4>Mercado & energia</h4>
              <div className="grid g2">
                <Field label="Inflação energética (%)">
                  <input type="number" step="0.1" value={inflacaoAa} onChange={(e) => setInflacaoAa(Number(e.target.value) || 0)} />
                </Field>
                <Field label="Preço por kWp (R$)">
                  <input type="number" value={precoPorKwp} onChange={(e) => setPrecoPorKwp(Number(e.target.value) || 0)} />
                </Field>
                <Field label="Irradiação média (kWh/m²/dia)">
                  <input
                    type="number"
                    step="0.1"
                    min={0.01}
                    value={irradiacao}
                    onChange={(e) => {
                      const parsed = Number(e.target.value)
                      setIrradiacao(Number.isFinite(parsed) && parsed > 0 ? parsed : 0)
                    }}
                  />
                </Field>
                <Field label="Eficiência do sistema">
                  <input
                    type="number"
                    step="0.01"
                    min={0.01}
                    value={eficiencia}
                    onChange={(e) => {
                      if (e.target.value === '') {
                        setEficiencia(0)
                        return
                      }
                      handleEficienciaInput(Number(e.target.value))
                    }}
                  />
                </Field>
              </div>

              <h4>Leasing parâmetros</h4>
              <div className="grid g3">
                <Field label="Prazo contratual (meses)">
                  <input
                    type="number"
                    min={1}
                    value={prazoMeses}
                    onChange={(e) => {
                      const parsed = Number(e.target.value)
                      setPrazoMeses(Number.isFinite(parsed) ? Math.max(0, parsed) : 0)
                    }}
                  />
                </Field>
                <Field label="Bandeira tarifária (R$)">
                  <input
                    type="number"
                    value={bandeiraEncargo}
                    onChange={(e) => {
                      const parsed = Number(e.target.value)
                      setBandeiraEncargo(Number.isFinite(parsed) ? parsed : 0)
                    }}
                  />
                </Field>
                <Field label="Contribuição CIP (R$)">
                  <input
                    type="number"
                    value={cipEncargo}
                    onChange={(e) => {
                      const parsed = Number(e.target.value)
                      setCipEncargo(Number.isFinite(parsed) ? parsed : 0)
                    }}
                  />
                </Field>
                <Field label="Uso da entrada">
                  <select value={entradaModo} onChange={(e) => setEntradaModo(e.target.value as EntradaModoLabel)}>
                    <option value="Crédito mensal">Crédito mensal</option>
                    <option value="Reduz piso contratado">Reduz piso contratado</option>
                  </select>
                </Field>
              </div>
              <div className="info-inline">
                <span className="pill">
                  Margem mínima: <strong>{currency(parcelasSolarInvest.margemMinima)}</strong>
                </span>
                <span className="pill">
                  Total pago no prazo: <strong>{currency(parcelasSolarInvest.totalPago)}</strong>
                </span>
              </div>

              <h4>Financiamento parâmetros</h4>
              <div className="grid g3">
                <Field label="Juros a.a. (%)">
                  <input type="number" step="0.1" value={jurosFinAa} onChange={(e) => setJurosFinAa(Number(e.target.value) || 0)} />
                </Field>
                <Field label="Prazo (meses)">
                  <input type="number" value={prazoFinMeses} onChange={(e) => setPrazoFinMeses(Number(e.target.value) || 0)} />
                </Field>
                <Field label="Entrada (%)">
                  <input type="number" step="0.1" value={entradaFinPct} onChange={(e) => setEntradaFinPct(Number(e.target.value) || 0)} />
                </Field>
              </div>

              <h4>Buyout parâmetros</h4>
              <div className="grid g3">
                <Field label="Cashback (%)">
                  <input type="number" step="0.1" value={cashbackPct} onChange={(e) => setCashbackPct(Number(e.target.value) || 0)} />
                </Field>
                <Field label="Depreciação (%)">
                  <input type="number" step="0.1" value={depreciacaoAa} onChange={(e) => setDepreciacaoAa(Number(e.target.value) || 0)} />
                </Field>
                <Field label="Inadimplência (%)">
                  <input type="number" step="0.1" value={inadimplenciaAa} onChange={(e) => setInadimplenciaAa(Number(e.target.value) || 0)} />
                </Field>
                <Field label="Tributos (%)">
                  <input type="number" step="0.1" value={tributosAa} onChange={(e) => setTributosAa(Number(e.target.value) || 0)} />
                </Field>
                <Field label="IPCA (%)">
                  <input type="number" step="0.1" value={ipcaAa} onChange={(e) => setIpcaAa(Number(e.target.value) || 0)} />
                </Field>
                <Field label="Custos fixos (R$)">
                  <input type="number" value={custosFixosM} onChange={(e) => setCustosFixosM(Number(e.target.value) || 0)} />
                </Field>
                <Field label="OPEX (R$)">
                  <input type="number" value={opexM} onChange={(e) => setOpexM(Number(e.target.value) || 0)} />
                </Field>
                <Field label="Seguro (R$)">
                  <input type="number" value={seguroM} onChange={(e) => setSeguroM(Number(e.target.value) || 0)} />
                </Field>
                <Field label="Duração (meses)">
                  <input type="number" value={duracaoMeses} onChange={(e) => setDuracaoMeses(Number(e.target.value) || 0)} />
                </Field>
                <Field label="Pagos acumulados até o mês (R$)">
                  <input
                    type="number"
                    value={pagosAcumAteM}
                    onChange={(e) => setPagosAcumAteM(Number(e.target.value) || 0)}
                  />
                </Field>
              </div>

              <h4>O&M e seguro</h4>
              <div className="grid g3">
                <Field label="O&M base (R$/kWp)">
                  <input type="number" value={oemBase} onChange={(e) => setOemBase(Number(e.target.value) || 0)} />
                </Field>
                <Field label="Reajuste O&M (%)">
                  <input type="number" step="0.1" value={oemInflacao} onChange={(e) => setOemInflacao(Number(e.target.value) || 0)} />
                </Field>
                <Field label="Reajuste seguro (%)">
                  <input type="number" step="0.1" value={seguroReajuste} onChange={(e) => setSeguroReajuste(Number(e.target.value) || 0)} />
                </Field>
                <Field label="Modo de seguro">
                  <select value={seguroModo} onChange={(e) => setSeguroModo(e.target.value as SeguroModo)}>
                    <option value="A">Modo A — Potência (R$)</option>
                    <option value="B">Modo B — % Valor de mercado</option>
                  </select>
                </Field>
                <Field label="Base seguro modo A (R$/kWp)">
                  <input type="number" value={seguroValorA} onChange={(e) => setSeguroValorA(Number(e.target.value) || 0)} />
                </Field>
                <Field label="Seguro modo B (%)">
                  <input type="number" step="0.01" value={seguroPercentualB} onChange={(e) => setSeguroPercentualB(Number(e.target.value) || 0)} />
                </Field>
              </div>

              <h4>Exibição</h4>
              <div className="grid g2">
                <Field label="Mostrar gráfico ROI">
                  <select value={mostrarGrafico ? '1' : '0'} onChange={(e) => setMostrarGrafico(e.target.value === '1')}>
                    <option value="1">Sim</option>
                    <option value="0">Não</option>
                  </select>
                </Field>
                <Field label="Mostrar coluna financiamento">
                  <select value={mostrarFinanciamento ? '1' : '0'} onChange={(e) => setMostrarFinanciamento(e.target.value === '1')}>
                    <option value="1">Sim</option>
                    <option value="0">Não</option>
                  </select>
                </Field>
              </div>

              <h4>Parcelas — Total pago acumulado</h4>
              <div className="table-controls">
                <button
                  type="button"
                  className="collapse-toggle"
                  onClick={() => setMostrarTabelaParcelasConfig((prev) => !prev)}
                  aria-expanded={mostrarTabelaParcelasConfig}
                  aria-controls="config-parcelas-total"
                >
                  {mostrarTabelaParcelasConfig ? 'Ocultar tabela de parcelas' : 'Exibir tabela de parcelas'}
                </button>
              </div>
              {mostrarTabelaParcelasConfig ? (
                <div className="table-wrapper">
                  <table id="config-parcelas-total">
                    <thead>
                      <tr>
                        <th>Mês</th>
                        <th>Total pago acumulado</th>
                      </tr>
                    </thead>
                    <tbody>
                      {parcelasSolarInvest.lista.length > 0 ? (
                        parcelasSolarInvest.lista.map((row) => (
                          <tr key={`config-parcela-${row.mes}`}>
                            <td>{row.mes}</td>
                            <td>{currency(row.totalAcumulado)}</td>
                          </tr>
                        ))
                      ) : (
                        <tr>
                          <td colSpan={2} className="muted">Defina um prazo contratual para gerar a projeção das parcelas.</td>
                        </tr>
                      )}
                    </tbody>
                  </table>
                </div>
              ) : null}

              <h4>Buyout — Receita acumulada</h4>
              <div className="table-controls">
                <button
                  type="button"
                  className="collapse-toggle"
                  onClick={() => setMostrarTabelaBuyoutConfig((prev) => !prev)}
                  aria-expanded={mostrarTabelaBuyoutConfig}
                  aria-controls="config-buyout-receita"
                >
                  {mostrarTabelaBuyoutConfig ? 'Ocultar tabela de buyout' : 'Exibir tabela de buyout'}
                </button>
              </div>
              {mostrarTabelaBuyoutConfig ? (
                <div className="table-wrapper">
                  <table id="config-buyout-receita">
                    <thead>
                      <tr>
                        <th>Mês</th>
                        <th>Receita acumulada</th>
                      </tr>
                    </thead>
                    <tbody>
                      {buyoutReceitaRows.length > 0 ? (
                        buyoutReceitaRows.map((row) => (
                          <tr key={`config-buyout-${row.mes}`}>
                            <td>{row.mes}</td>
                            <td>{currency(row.prestacaoAcum)}</td>
                          </tr>
                        ))
                      ) : (
                        <tr>
                          <td colSpan={2} className="muted">Defina os parâmetros para visualizar a receita acumulada.</td>
                        </tr>
                      )}
                      {buyoutAceiteFinal ? (
                        <tr>
                          <td>{buyoutMesAceiteFinal}</td>
                          <td>{currency(buyoutAceiteFinal.prestacaoAcum)}</td>
                        </tr>
                      ) : null}
                    </tbody>
                  </table>
                </div>
              ) : null}
            </div>
          </div>
        </div>
      ) : null}
    </div>
  )
}
<|MERGE_RESOLUTION|>--- conflicted
+++ resolved
@@ -434,8 +434,6 @@
     return 'NONE'
   }, [entradaModo, entradaRs])
 
-<<<<<<< HEAD
-=======
   const simulationState = useMemo<SimulationState>(() => {
     const descontoDecimal = Math.max(0, Math.min(desconto / 100, 1))
     const inflacaoAnual = Math.max(-0.99, inflacaoAa / 100)
@@ -495,7 +493,6 @@
   const kcAjustado = useMemo(() => selectKcAjustado(simulationState), [simulationState])
   const buyoutLinhas = useMemo(() => selectBuyoutLinhas(simulationState), [simulationState])
 
->>>>>>> f4062c1c
   const capex = useMemo(() => potenciaInstaladaKwp * precoPorKwp, [potenciaInstaladaKwp, precoPorKwp])
 
   const vm0 = useMemo(() => {
@@ -508,68 +505,6 @@
     return capex
   }, [capex])
 
-<<<<<<< HEAD
-  const simulationState = useMemo<SimulationState>(() => {
-    const descontoDecimal = Math.max(0, Math.min(desconto / 100, 1))
-    const inflacaoAnual = Math.max(-0.99, inflacaoAa / 100)
-    return {
-      kcKwhMes: Math.max(0, kcKwhMes),
-      tarifaCheia: Math.max(0, tarifaCheia),
-      desconto: descontoDecimal,
-      inflacaoAa: inflacaoAnual,
-      prazoMeses: Math.max(0, Math.floor(prazoMeses)),
-      taxaMinima: Math.max(0, taxaMinima),
-      encargosFixos,
-      entradaRs: Math.max(0, entradaRs),
-      modoEntrada: modoEntradaNormalizado,
-      vm0: Math.max(0, vm0),
-      depreciacaoAa: Math.max(0, depreciacaoAa / 100),
-      ipcaAa: Math.max(0, ipcaAa / 100),
-      inadimplenciaAa: Math.max(0, inadimplenciaAa / 100),
-      tributosAa: Math.max(0, tributosAa / 100),
-      custosFixosM: Math.max(0, custosFixosM),
-      opexM: Math.max(0, opexM),
-      seguroM: Math.max(0, seguroM),
-      cashbackPct: Math.max(0, cashbackPct / 100),
-      pagosAcumManual: Math.max(0, pagosAcumAteM),
-      duracaoMeses: Math.max(0, Math.floor(duracaoMeses)),
-      geracaoMensalKwh: Math.max(0, geracaoMensalKwh),
-    }
-  }, [
-    bandeiraEncargo,
-    cashbackPct,
-    cipEncargo,
-    custosFixosM,
-    desconto,
-    entradaRs,
-    geracaoMensalKwh,
-    inflacaoAa,
-    inadimplenciaAa,
-    ipcaAa,
-    kcKwhMes,
-    modoEntradaNormalizado,
-    opexM,
-    pagosAcumAteM,
-    prazoMeses,
-    seguroM,
-    tarifaCheia,
-    taxaMinima,
-    tributosAa,
-    vm0,
-    encargosFixosExtras,
-    depreciacaoAa,
-    duracaoMeses,
-  ])
-
-  const inflacaoMensal = useMemo(() => selectInflacaoMensal(simulationState), [simulationState])
-  const mensalidades = useMemo(() => selectMensalidades(simulationState), [simulationState])
-  const valoresPorAno = useMemo(() => selectValoresPorAno(simulationState), [simulationState])
-  const creditoEntradaMensal = useMemo(() => selectCreditoMensal(simulationState), [simulationState])
-  const kcAjustado = useMemo(() => selectKcAjustado(simulationState), [simulationState])
-  const buyoutLinhas = useMemo(() => selectBuyoutLinhas(simulationState), [simulationState])
-
-=======
->>>>>>> f4062c1c
   const tarifaAno = (ano: number) => tarifaCheia * Math.pow(1 + inflacaoAa / 100, ano - 1)
   const tarifaDescontadaAno = (ano: number) => tarifaAno(ano) * (1 - desconto / 100)
 
