--- conflicted
+++ resolved
@@ -684,18 +684,6 @@
     return Math.max(1, Math.round(numeroPlacasManual))
   }, [numeroPlacasManual])
 
-<<<<<<< HEAD
-  const potenciaNecessariaKwp = useMemo(() => {
-    if (fatorGeracao <= 0 || kcKwhMes <= 0) {
-      return 0
-    }
-    return kcKwhMes / fatorGeracao
-  }, [fatorGeracao, kcKwhMes])
-
-  const numeroPlacasCalculado = useMemo(() => {
-    if (potenciaPlaca <= 0 || potenciaNecessariaKwp <= 0) return 0
-    const calculado = Math.ceil((potenciaNecessariaKwp * 1000) / potenciaPlaca)
-=======
   const potenciaInstaladaKwp = useMemo(() => {
     if (numeroPlacasInformado && potenciaPlaca > 0) {
       return (numeroPlacasInformado * potenciaPlaca) / 1000
@@ -710,7 +698,6 @@
     if (numeroPlacasInformado) return numeroPlacasInformado
     if (potenciaPlaca <= 0) return 0
     const calculado = Math.ceil((potenciaInstaladaKwp * 1000) / potenciaPlaca)
->>>>>>> c92fbec6
     return Math.max(1, Number.isFinite(calculado) ? calculado : 0)
   }, [potenciaNecessariaKwp, potenciaPlaca])
 
