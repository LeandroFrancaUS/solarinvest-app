--- conflicted
+++ resolved
@@ -352,25 +352,19 @@
   const financiamentoFluxo = useMemo(() => {
     return Array.from({ length: anosAnalise }, (_, i) => {
       const ano = i + 1
-<<<<<<< HEAD
       const custoMinimoAnual = 12 * taxaMinima
       const economiaBrutaAnual = 12 * consumoMensal * tarifaAno(ano)
       const economiaLiquidaAnual = Math.max(economiaBrutaAnual - custoMinimoAnual, 0)
-=======
       const custoSemSistemaMensal = Math.max(consumoMensal * tarifaAno(ano), taxaMinima)
       const economiaBrutaAnual = 12 * (custoSemSistemaMensal - taxaMinima)
->>>>>>> cb42a0b4
       const inicioAno = (ano - 1) * 12
       const mesesRestantes = Math.max(0, prazoFinMeses - inicioAno)
       const mesesPagos = Math.min(12, mesesRestantes)
       const custoParcela = mesesPagos * Math.abs(pmt)
-<<<<<<< HEAD
       const despesasSistema = custoParcela + custoOeM(ano) + custoSeguro(ano)
       return economiaLiquidaAnual - despesasSistema
-=======
       const custoSistema = custoParcela + custoOeM(ano) + custoSeguro(ano)
       return economiaBrutaAnual - custoSistema
->>>>>>> cb42a0b4
     })
   }, [consumoMensal, inflEnergia, jurosFinAA, oemBase, oemInflacao, pmt, prazoFinMeses, seguroModo, seguroPercentualB, seguroReajuste, seguroValorA, tarifaBase, taxaMinima, valorMercado, potenciaTotalKwp])
 
