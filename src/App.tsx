import React, { useEffect, useMemo, useRef, useState } from 'react'
import { LineChart, Line, XAxis, YAxis, Tooltip, ResponsiveContainer, Legend, ReferenceLine, CartesianGrid } from 'recharts'

const currency = (v: number) =>
  Number.isFinite(v) ? v.toLocaleString('pt-BR', { style: 'currency', currency: 'BRL' }) : 'R$\u00a00,00'

const formatAxis = (v: number) => {
  const abs = Math.abs(v)
  if (abs >= 1_000_000_000) return `${(v / 1_000_000_000).toFixed(1)}B`
  if (abs >= 1_000_000) return `${(v / 1_000_000).toFixed(1)}M`
  if (abs >= 10_000) return `${Math.round(v / 1000)}k`
  return currency(v)
}

type TabKey = 'principal' | 'cliente'

type SeguroModo = 'A' | 'B'

type EntradaModo = 'reduz_kc' | 'credito_linear'

type ClienteDados = {
  nome: string
  documento: string
  email: string
  telefone: string
  distribuidora: string
  uc: string
  endereco: string
  cidade: string
  uf: string
}

type BuyoutRow = {
  mes: number
  tarifa: number
  prestacaoEfetiva: number
  prestacaoAcum: number
  cashback: number
  valorResidual: number | null
}

type BuyoutResumo = {
  valorMercado: number
  cashbackPct: number
  depreciacaoPct: number
  inadimplenciaPct: number
  tributosPct: number
  infEnergia: number
  ipca: number
  custosFixos: number
  opex: number
  seguro: number
  duracao: number
}

type PrintableProps = {
  cliente: ClienteDados
  anos: number[]
  leasingBeneficios: number[]
  leasingROI: number[]
  financiamentoFluxo: number[]
  financiamentoROI: number[]
  mostrarFinanciamento: boolean
  tabelaBuyout: BuyoutRow[]
  buyoutResumo: BuyoutResumo
  capex: number
}

type MensalidadeRow = {
  mes: number
  tarifaCheia: number
  tarifaDescontada: number
  mensalidadeBruta: number
  mensalidadeLiquida: number
  totalAcumulado: number
}

const Field: React.FC<{ label: string; children: React.ReactNode; hint?: string }> = ({ label, children, hint }) => (
  <div className="field">
    <label>{label}</label>
    {children}
    {hint ? <small>{hint}</small> : null}
  </div>
)

const PrintableProposal = React.forwardRef<HTMLDivElement, PrintableProps>(function PrintableProposal(
  { cliente, anos, leasingBeneficios, leasingROI, financiamentoFluxo, financiamentoROI, mostrarFinanciamento, tabelaBuyout, buyoutResumo, capex },
  ref,
) {
  return (
    <div ref={ref} className="print-layout">
      <header className="print-header">
        <div className="print-logo">
          <img src="/logo.png" alt="SolarInvest" />
        </div>
        <div className="print-client">
          <h1>Proposta SolarInvest</h1>
          <p><strong>Cliente:</strong> {cliente.nome || '—'}</p>
          <p><strong>Documento:</strong> {cliente.documento || '—'}</p>
          <p>
            <strong>E-mail:</strong> {cliente.email || '—'} • <strong>Telefone:</strong> {cliente.telefone || '—'}
          </p>
          <p>
            <strong>UC:</strong> {cliente.uc || '—'} • <strong>Distribuidora:</strong> {cliente.distribuidora || '—'}
          </p>
          <p>
            <strong>Endereço:</strong> {cliente.endereco || '—'} — {cliente.cidade || '—'} / {cliente.uf || '—'}
          </p>
        </div>
      </header>

      <section className="print-section">
        <h2>Resumo financeiro</h2>
        <p>
          <strong>Investimento estimado (CAPEX):</strong> {currency(capex)}
        </p>
        <div className={`print-grid ${mostrarFinanciamento ? 'two' : 'one'}`}>
          <div>
            <h3>Leasing</h3>
            <table>
              <thead>
                <tr>
                  <th>Ano</th>
                  <th>Benefício anual</th>
                  <th>ROI acumulado</th>
                </tr>
              </thead>
              <tbody>
                {anos.map((ano) => (
                  <tr key={`leasing-${ano}`}>
                    <td>{ano}</td>
                    <td>{currency(leasingBeneficios[ano - 1] ?? 0)}</td>
                    <td>{currency(leasingROI[ano - 1] ?? 0)}</td>
                  </tr>
                ))}
              </tbody>
            </table>
          </div>
          {mostrarFinanciamento ? (
            <div>
              <h3>Financiamento</h3>
              <table>
                <thead>
                  <tr>
                    <th>Ano</th>
                    <th>Fluxo anual</th>
                    <th>ROI acumulado</th>
                  </tr>
                </thead>
                <tbody>
                  {anos.map((ano) => (
                    <tr key={`fin-${ano}`}>
                      <td>{ano}</td>
                      <td>{currency(financiamentoFluxo[ano - 1] ?? 0)}</td>
                      <td>{currency(financiamentoROI[ano - 1] ?? 0)}</td>
                    </tr>
                  ))}
                </tbody>
              </table>
            </div>
          ) : null}
        </div>
      </section>

      <section className="print-section">
        <h2>Buyout — projeção</h2>
        <table>
          <thead>
            <tr>
              <th>Mês</th>
              <th>Tarifa projetada</th>
              <th>Prestação efetiva</th>
              <th>Receita acumulada</th>
              <th>Cashback</th>
              <th>Valor de compra</th>
            </tr>
          </thead>
          <tbody>
            {tabelaBuyout
              .filter((row) => row.mes >= 6 && row.mes <= 60)
              .map((row) => (
                <tr key={row.mes}>
                  <td>{row.mes}</td>
                  <td>{currency(row.tarifa)}</td>
                  <td>{currency(row.prestacaoEfetiva)}</td>
                  <td>{currency(row.prestacaoAcum)}</td>
                  <td>{currency(row.cashback)}</td>
                  <td>{row.valorResidual === null ? '—' : currency(row.valorResidual)}</td>
                </tr>
              ))}
            <tr key="61">
              <td>61</td>
              <td colSpan={4}>Aceite final</td>
              <td>{currency(0)}</td>
            </tr>
          </tbody>
        </table>
        <div className="print-notes">
          <p><strong>Parâmetros considerados:</strong></p>
          <ul>
            <li>Valor de mercado: {currency(buyoutResumo.valorMercado)} • Cashback: {buyoutResumo.cashbackPct}%</li>
            <li>
              Depreciação: {buyoutResumo.depreciacaoPct}% • Inadimplência: {buyoutResumo.inadimplenciaPct}% • Tributos: {buyoutResumo.tributosPct}%
            </li>
            <li>Inflação energética: {buyoutResumo.infEnergia}% • IPCA: {buyoutResumo.ipca}%</li>
            <li>
              Custos fixos: {currency(buyoutResumo.custosFixos)} • OPEX: {currency(buyoutResumo.opex)} • Seguro: {currency(buyoutResumo.seguro)}
            </li>
            <li>Duração contratual: {buyoutResumo.duracao} meses</li>
          </ul>
        </div>
        <p className="print-footer">
          Após o prazo, o cliente passa a capturar 100% da economia frente à concessionária — ROI Leasing – Benefício financeiro.
        </p>
      </section>
    </div>
  )
})

const anosAnalise = 30
const diasMesPadrao = 30
const painelOpcoes = [450, 500, 550, 600, 650, 700]
const chartColors: Record<'Leasing' | 'Financiamento', string> = {
  Leasing: '#FF8C00',
  Financiamento: '#60A5FA',
}

const printStyles = `
  *{box-sizing:border-box;font-family:'Inter','Roboto',sans-serif;}
  body{margin:0;padding:36px 44px;background:#ffffff;color:#0f172a;}
  h1,h2,h3{color:#0f172a;}
  .print-layout{display:block;max-width:1040px;margin:0 auto;}
  .print-header{display:flex;gap:24px;align-items:center;margin-bottom:24px;}
  .print-header img{height:72px;}
  .print-client p{margin:4px 0;font-size:13px;}
  .print-section{margin-bottom:28px;}
  .print-section h2{margin:0 0 12px;border-bottom:1px solid #cbd5f5;padding-bottom:4px;}
  table{width:100%;border-collapse:collapse;}
  th,td{border:1px solid #d0d7e8;padding:8px 12px;font-size:12px;text-align:left;}
  .print-grid{display:grid;gap:16px;}
  .print-grid.two{grid-template-columns:repeat(2,minmax(0,1fr));}
  .print-grid.one{grid-template-columns:repeat(1,minmax(0,1fr));}
  ul{margin:8px 0 0;padding-left:18px;}
  li{font-size:12px;margin-bottom:4px;}
`;


export default function App() {
  const [activeTab, setActiveTab] = useState<TabKey>('principal')
  const [isSettingsOpen, setIsSettingsOpen] = useState(false)

  const [consumoMensal, setConsumoMensal] = useState(1200)
  const [tarifaBase, setTarifaBase] = useState(0.964)
  const [descontoPct, setDescontoPct] = useState(20)
  const [taxaMinima, setTaxaMinima] = useState(95)
  const [encargos, setEncargos] = useState(0)
  const [leasingPrazo, setLeasingPrazo] = useState<5 | 7 | 10>(5)
  const [potenciaPlaca, setPotenciaPlaca] = useState(550)
  const [numeroPlacasManual, setNumeroPlacasManual] = useState<number | ''>('')

  const [cliente, setCliente] = useState<ClienteDados>({
    nome: '',
    documento: '',
    email: '',
    telefone: '',
    distribuidora: '',
    uc: '',
    endereco: '',
    cidade: '',
    uf: '',
  })

  const [precoPorKwp, setPrecoPorKwp] = useState(2470)
  const [irradiacao, setIrradiacao] = useState(5.51)
  const [eficiencia, setEficiencia] = useState(0.8)
  const [inflEnergia, setInflEnergia] = useState(8)

  const [jurosFinAA, setJurosFinAA] = useState(15)
  const [prazoFinMeses, setPrazoFinMeses] = useState(120)
  const [entradaFinPct, setEntradaFinPct] = useState(20)
  const [mostrarFinanciamento, setMostrarFinanciamento] = useState(true)
  const [mostrarGrafico, setMostrarGrafico] = useState(true)

  const [prazoContratoMeses, setPrazoContratoMeses] = useState(60)
  const [bandeiraValor, setBandeiraValor] = useState(0)
  const [cipValor, setCipValor] = useState(0)
  const [entradaValor, setEntradaValor] = useState(0)
  const [entradaModo, setEntradaModo] = useState<EntradaModo>('credito_linear')

  const [oemBase, setOemBase] = useState(35)
  const [oemInflacao, setOemInflacao] = useState(4)
  const [seguroModo, setSeguroModo] = useState<SeguroModo>('A')
  const [seguroReajuste, setSeguroReajuste] = useState(5)
  const [seguroValorA, setSeguroValorA] = useState(20)
  const [seguroPercentualB, setSeguroPercentualB] = useState(0.3)

  const [exibirLeasingLinha, setExibirLeasingLinha] = useState(true)
  const [exibirFinLinha, setExibirFinLinha] = useState(false)

  const [buyoutValorMercado, setBuyoutValorMercado] = useState(0)
  const [buyoutCashbackPct, setBuyoutCashbackPct] = useState(10)
  const [buyoutDepreciacaoPct, setBuyoutDepreciacaoPct] = useState(12)
  const [buyoutInadimplenciaPct, setBuyoutInadimplenciaPct] = useState(2)
  const [buyoutTributosPct, setBuyoutTributosPct] = useState(6)
  const [buyoutIpca, setBuyoutIpca] = useState(4)
  const [buyoutCustosFixos, setBuyoutCustosFixos] = useState(0)
  const [buyoutOpex, setBuyoutOpex] = useState(0)
  const [buyoutSeguro, setBuyoutSeguro] = useState(0)
  const [buyoutDuracao, setBuyoutDuracao] = useState(60)

  const eficienciaNormalizada = useMemo(() => {
    if (eficiencia <= 0) return 0
    if (eficiencia >= 1.5) return eficiencia / 100
    return eficiencia
  }, [eficiencia])

  const baseIrradiacao = useMemo(
    () => irradiacao > 0 ? irradiacao : 0,
    [irradiacao],
  )

  const fatorGeracao = useMemo(
    () => baseIrradiacao * eficienciaNormalizada * diasMesPadrao,
    [baseIrradiacao, eficienciaNormalizada],
  )

  const numeroPlacasInformado = useMemo(() => {
    if (typeof numeroPlacasManual !== 'number') return null
    if (!Number.isFinite(numeroPlacasManual) || numeroPlacasManual <= 0) return null
    return Math.max(1, Math.round(numeroPlacasManual))
  }, [numeroPlacasManual])

  const potenciaInstaladaKwp = useMemo(() => {
    if (numeroPlacasInformado && potenciaPlaca > 0) {
      return (numeroPlacasInformado * potenciaPlaca) / 1000
    }
    if (fatorGeracao > 0) {
      return consumoMensal / fatorGeracao
    }
    return 0
  }, [consumoMensal, fatorGeracao, numeroPlacasInformado, potenciaPlaca])

  const numeroPlacasCalculado = useMemo(() => {
    if (numeroPlacasInformado) return numeroPlacasInformado
    if (potenciaPlaca <= 0) return 0
    const calculado = Math.ceil((potenciaInstaladaKwp * 1000) / potenciaPlaca)
    return Math.max(1, Number.isFinite(calculado) ? calculado : 0)
  }, [numeroPlacasInformado, potenciaInstaladaKwp, potenciaPlaca])

  const geracaoMensalKwh = useMemo(
    () => potenciaInstaladaKwp * fatorGeracao,
    [potenciaInstaladaKwp, fatorGeracao],
  )

  const geracaoDiariaKwh = useMemo(
    () => (geracaoMensalKwh > 0 ? geracaoMensalKwh / diasMesPadrao : 0),
    [geracaoMensalKwh],
  )

  const capex = useMemo(() => potenciaInstaladaKwp * precoPorKwp, [potenciaInstaladaKwp, precoPorKwp])

  useEffect(() => {
    if (buyoutValorMercado === 0) {
      setBuyoutValorMercado(Math.round(capex))
    }
  }, [capex, buyoutValorMercado])

  const valorMercado = useMemo(() => (buyoutValorMercado > 0 ? buyoutValorMercado : capex), [buyoutValorMercado, capex])

  const tarifaAno = (ano: number) => tarifaBase * Math.pow(1 + inflEnergia / 100, ano - 1)
  const tarifaDescontadaAno = (ano: number) => tarifaAno(ano) * (1 - descontoPct / 100)

  const leasingBeneficios = useMemo(() => {
    return Array.from({ length: anosAnalise }, (_, i) => {
      const ano = i + 1
      const tarifaCheia = tarifaAno(ano)
      const tarifaDescontada = tarifaDescontadaAno(ano)
      const prestacao = ano <= leasingPrazo ? consumoMensal * tarifaDescontada + encargos : 0
      const beneficio = 12 * ((consumoMensal * tarifaCheia - taxaMinima) - prestacao)
      return beneficio
    })
  }, [consumoMensal, descontoPct, encargos, inflEnergia, leasingPrazo, tarifaBase, taxaMinima])

  const leasingROI = useMemo(() => {
    const acc: number[] = []
    let acumulado = 0
    leasingBeneficios.forEach((beneficio) => {
      acumulado += beneficio
      acc.push(acumulado)
    })
    return acc
  }, [leasingBeneficios])

  const taxaMensalFin = useMemo(() => Math.pow(1 + jurosFinAA / 100, 1 / 12) - 1, [jurosFinAA])
  const entradaFin = useMemo(() => (capex * entradaFinPct) / 100, [capex, entradaFinPct])
  const valorFinanciado = useMemo(() => Math.max(0, capex - entradaFin), [capex, entradaFin])
  const pmt = useMemo(() => {
    if (valorFinanciado === 0) return 0
    if (taxaMensalFin === 0) return -(valorFinanciado / prazoFinMeses)
    const fator = Math.pow(1 + taxaMensalFin, prazoFinMeses)
    return -valorFinanciado * (taxaMensalFin * fator) / (fator - 1)
  }, [valorFinanciado, taxaMensalFin, prazoFinMeses])

  const custoOeM = (ano: number) => potenciaInstaladaKwp * oemBase * Math.pow(1 + oemInflacao / 100, ano - 1)
  const custoSeguro = (ano: number) => {
    if (seguroModo === 'A') {
      return potenciaInstaladaKwp * seguroValorA * Math.pow(1 + seguroReajuste / 100, ano - 1)
    }
    return valorMercado * (seguroPercentualB / 100) * Math.pow(1 + seguroReajuste / 100, ano - 1)
  }

  const financiamentoFluxo = useMemo(() => {
    return Array.from({ length: anosAnalise }, (_, i) => {
      const ano = i + 1
      const economia = 12 * consumoMensal * tarifaAno(ano)
      const custoSemSistemaMensal = Math.max(consumoMensal * tarifaAno(ano), taxaMinima)
      const economiaAnual = 12 * Math.max(custoSemSistemaMensal - taxaMinima, 0)
      const inicioAno = (ano - 1) * 12
      const mesesRestantes = Math.max(0, prazoFinMeses - inicioAno)
      const mesesPagos = Math.min(12, mesesRestantes)
      const custoParcela = mesesPagos * Math.abs(pmt)
      const despesasSistema = custoParcela + custoOeM(ano) + custoSeguro(ano)
      return economiaAnual - despesasSistema
    })
  }, [consumoMensal, inflEnergia, jurosFinAA, oemBase, oemInflacao, pmt, prazoFinMeses, seguroModo, seguroPercentualB, seguroReajuste, seguroValorA, tarifaBase, taxaMinima, valorMercado, potenciaInstaladaKwp])

  const financiamentoROI = useMemo(() => {
    const valores: number[] = []
    let acumulado = -entradaFin
    financiamentoFluxo.forEach((fluxo) => {
      acumulado += fluxo
      valores.push(acumulado)
    })
    return valores
  }, [entradaFin, financiamentoFluxo])

  const leasingMensalidades = useMemo(() => {
    return Array.from({ length: leasingPrazo }, (_, i) => {
      const ano = i + 1
      return consumoMensal * tarifaDescontadaAno(ano) + encargos
    })
  }, [consumoMensal, descontoPct, encargos, inflEnergia, leasingPrazo, tarifaBase])

  const financiamentoMensalidades = useMemo(() => {
    const anos = Math.ceil(prazoFinMeses / 12)
    return Array.from({ length: anos }, () => Math.abs(pmt))
  }, [pmt, prazoFinMeses])

  const parcelasSolarInvest = useMemo(() => {
    const descontoDecimal = Math.max(0, Math.min(descontoPct / 100, 1))
    const inflacaoMensal = Math.pow(1 + inflEnergia / 100, 1 / 12) - 1
    const meses = Math.max(0, Math.floor(prazoContratoMeses))
    const tarifaDescontadaBase = tarifaBase * (1 - descontoDecimal)
    const mensalidadeSemEntrada = consumoMensal * tarifaDescontadaBase
    const mensalidadeTotalSemEntrada = mensalidadeSemEntrada + bandeiraValor + cipValor
    const margemMinima = 0.15 * (consumoMensal * tarifaBase)

    let fatorReducao = 1
    if (entradaModo === 'reduz_kc' && entradaValor > 0 && consumoMensal > 0 && tarifaDescontadaBase > 0 && meses > 0) {
      const denominador = consumoMensal * tarifaDescontadaBase * meses
      if (denominador > 0) {
        const bruto = 1 - entradaValor / denominador
        if (Number.isFinite(bruto)) {
          fatorReducao = Math.min(1, Math.max(0, bruto))
        }
      }
    }

    const kcAjustado = consumoMensal * fatorReducao
    const creditoMensal = entradaModo === 'credito_linear' && meses > 0 ? entradaValor / meses : 0

    const lista: MensalidadeRow[] = []
    if (meses > 0) {
      let totalAcumulado = 0
      for (let mes = 1; mes <= meses; mes += 1) {
        const tarifaCheia = tarifaBase * Math.pow(1 + inflacaoMensal, mes - 1)
        const tarifaDescontada = tarifaCheia * (1 - descontoDecimal)
        const mensalidadeBruta = consumoMensal * tarifaDescontada
        const kcReferencia = entradaModo === 'reduz_kc' ? kcAjustado : consumoMensal
        const baseComEncargos = kcReferencia * tarifaDescontada + bandeiraValor + cipValor
        const comEntrada = Math.max(0, baseComEncargos - creditoMensal)
        const mensalidadeLiquida = Math.max(comEntrada, margemMinima)
        totalAcumulado += mensalidadeLiquida
        lista.push({
          mes,
          tarifaCheia,
          tarifaDescontada,
          mensalidadeBruta,
          mensalidadeLiquida,
          totalAcumulado,
        })
      }
    }

    const totalPago = lista.length > 0 ? lista[lista.length - 1].totalAcumulado : 0

    return {
      lista,
      tarifaDescontadaBase,
      mensalidadeSemEntrada,
      mensalidadeTotalSemEntrada,
      kcAjustado,
      creditoMensal,
      margemMinima,
      prazoEfetivo: meses,
      totalPago,
      inflacaoMensal,
    }
  }, [
    bandeiraValor,
    cipValor,
    consumoMensal,
    descontoPct,
    entradaModo,
    entradaValor,
    inflEnergia,
    prazoContratoMeses,
    tarifaBase,
  ])

  const chartData = useMemo(() => {
    return Array.from({ length: anosAnalise }, (_, i) => {
      const ano = i + 1
      return {
        ano,
        Leasing: leasingROI[i] ?? 0,
        Financiamento: financiamentoROI[i] ?? 0,
      }
    })
  }, [financiamentoROI, leasingROI])

  const valoresGrafico = chartData.flatMap((row) => [row.Leasing, row.Financiamento])
  const minY = Math.min(...valoresGrafico, 0)
  const maxY = Math.max(...valoresGrafico, 0)
  const padding = Math.max(5_000, Math.round((maxY - minY) * 0.1))
  const yDomain: [number, number] = [Math.floor((minY - padding) / 1000) * 1000, Math.ceil((maxY + padding) / 1000) * 1000]

  const buyoutMeses = useMemo(() => Array.from({ length: Math.max(buyoutDuracao, 60) }, (_, i) => i + 1), [buyoutDuracao])

  const tabelaBuyout = useMemo<BuyoutRow[]>(() => {
    const rows: BuyoutRow[] = []
    let prestAcum = 0
    buyoutMeses.forEach((mes) => {
      const tarifa = tarifaBase * Math.pow(1 + inflEnergia / 100, mes / 12)
      const prestBruta = geracaoMensalKwh * tarifa * (1 - descontoPct / 100) + taxaMinima + buyoutCustosFixos + buyoutOpex + buyoutSeguro
      const receitaEfetiva = prestBruta * (1 - buyoutInadimplenciaPct / 100)
      const tributos = receitaEfetiva * (buyoutTributosPct / 100)
      const prestEfetiva = receitaEfetiva - tributos
      prestAcum += prestEfetiva
      const cashback = (buyoutCashbackPct / 100) * prestAcum
      let valorResidual: number | null = null
      if (mes >= 6 && mes <= 60) {
        const baseLinear = Math.max(
          valorMercado * (1 - (buyoutDepreciacaoPct / 100) * ((mes - 6) / (60 - 6))),
          valorMercado * 0.3,
        )
        valorResidual = Math.max(baseLinear, valorMercado - cashback)
      }
      rows.push({ mes, tarifa, prestacaoEfetiva: prestEfetiva, prestacaoAcum: prestAcum, cashback, valorResidual })
    })
    rows.push({
      mes: 61,
      tarifa: tarifaBase * Math.pow(1 + inflEnergia / 100, 61 / 12),
      prestacaoEfetiva: 0,
      prestacaoAcum: prestAcum,
      cashback: (buyoutCashbackPct / 100) * prestAcum,
      valorResidual: 0,
    })
    return rows
  }, [buyoutMeses, tarifaBase, inflEnergia, geracaoMensalKwh, descontoPct, taxaMinima, buyoutCustosFixos, buyoutOpex, buyoutSeguro, buyoutInadimplenciaPct, buyoutTributosPct, buyoutCashbackPct, valorMercado, buyoutDepreciacaoPct])

  const buyoutResumo: BuyoutResumo = {
    valorMercado,
    cashbackPct: buyoutCashbackPct,
    depreciacaoPct: buyoutDepreciacaoPct,
    inadimplenciaPct: buyoutInadimplenciaPct,
    tributosPct: buyoutTributosPct,
    infEnergia: inflEnergia,
    ipca: buyoutIpca,
    custosFixos: buyoutCustosFixos,
    opex: buyoutOpex,
    seguro: buyoutSeguro,
    duracao: buyoutDuracao,
  }

  const printableRef = useRef<HTMLDivElement>(null)

  const handleEficienciaInput = (valor: number) => {
    if (!Number.isFinite(valor)) {
      setEficiencia(0)
      return
    }
    if (valor <= 0) {
      setEficiencia(0)
      return
    }
    if (valor >= 1.5) {
      setEficiencia(valor / 100)
      return
    }
    setEficiencia(valor)
  }

  const handleNumeroPlacasManualChange = (value: string) => {
    if (value === '') {
      setNumeroPlacasManual('')
      return
    }
    const parsed = Number(value)
    if (!Number.isFinite(parsed) || parsed <= 0) {
      setNumeroPlacasManual('')
      return
    }
    setNumeroPlacasManual(parsed)
  }
  const handlePrint = () => {
    const node = printableRef.current
    if (!node) return
    const printWindow = window.open('', '_blank', 'width=1024,height=768')
    if (!printWindow) return

    const previewHtml = `<!DOCTYPE html>
      <html>
        <head>
          <meta charset="utf-8" />
          <title>Proposta-${cliente.nome || 'SolarInvest'}</title>
          <style>
            ${printStyles}
            body{padding-top:88px;}
            .preview-toolbar{position:fixed;top:0;left:0;right:0;display:flex;justify-content:space-between;align-items:center;background:#f8fafc;padding:16px 44px;border-bottom:1px solid #cbd5f5;box-shadow:0 2px 6px rgba(15,23,42,0.08);}
            .preview-toolbar h1{margin:0;font-size:18px;color:#0f172a;}
            .preview-toolbar p{margin:4px 0 0;font-size:13px;color:#475569;}
            .preview-toolbar button{background:#0f172a;color:#fff;border:none;padding:10px 20px;border-radius:8px;font-size:14px;cursor:pointer;}
            .preview-toolbar button:hover{background:#1e293b;}
            .preview-container{max-width:1040px;margin:0 auto;}
            @media print{
              body{padding-top:0;}
              .preview-toolbar{display:none;}
            }
          </style>
        </head>
        <body>
          <div class="preview-toolbar">
            <div>
              <h1>Pré-visualização da proposta</h1>
              <p>Revise o conteúdo e clique em "Imprimir" para gerar o PDF.</p>
            </div>
            <button type="button" onclick="window.print()">Imprimir</button>
          </div>
          <div class="preview-container">${node.outerHTML}</div>
        </body>
      </html>`

    const { document } = printWindow
    document.open()
    document.write(previewHtml)
    document.close()
    printWindow.focus()
  }

  const anosArray = useMemo(() => Array.from({ length: anosAnalise }, (_, i) => i + 1), [])
  const allCurvesHidden = !exibirLeasingLinha && (!mostrarFinanciamento || !exibirFinLinha)

  const handleClienteChange = (key: keyof ClienteDados, value: string) => {
    setCliente((prev) => ({ ...prev, [key]: value }))
  }

  return (
    <div className="page">
      <PrintableProposal
        ref={printableRef}
        cliente={cliente}
        anos={anosArray}
        leasingBeneficios={leasingBeneficios}
        leasingROI={leasingROI}
        financiamentoFluxo={financiamentoFluxo}
        financiamentoROI={financiamentoROI}
        mostrarFinanciamento={mostrarFinanciamento}
        tabelaBuyout={tabelaBuyout}
        buyoutResumo={buyoutResumo}
        capex={capex}
      />
      <header className="topbar">
        <div className="brand">
          <img src="/logo.png" alt="SolarInvest" />
          <div className="brand-text">
            <h1>SolarInvest App</h1>
            <p>Proposta financeira interativa</p>
          </div>
        </div>
        <div className="top-actions">
          <button className="ghost" onClick={handlePrint}>Exportar Proposta (PDF)</button>
          <button className="icon" onClick={() => setIsSettingsOpen(true)} aria-label="Abrir configurações">⚙︎</button>
        </div>
      </header>
      <nav className="tabs">
        <button className={activeTab === 'principal' ? 'active' : ''} onClick={() => setActiveTab('principal')}>Principal</button>
        <button className={activeTab === 'cliente' ? 'active' : ''} onClick={() => setActiveTab('cliente')}>Cliente</button>
      </nav>

      <main className="content">
        {activeTab === 'principal' ? (
          <>
            <section className="card">
              <div className="card-header">
                <h2>Parâmetros principais</h2>
                <span className="muted">Valores confidenciais — edite em Configurações.</span>
              </div>
              <div className="grid g3">
                <Field label="Consumo (kWh/mês)" hint="Disponível para edição nas configurações.">
                  <span className="masked-value">Oculto</span>
                </Field>
                <Field label="Tarifa cheia (R$/kWh)" hint="Disponível para edição nas configurações.">
                  <span className="masked-value">Oculto</span>
                </Field>
                <Field label="Desconto contratual (%)" hint="Disponível para edição nas configurações.">
                  <span className="masked-value">Oculto</span>
                </Field>
                <Field label="Taxa mínima (R$/mês)" hint="Disponível para edição nas configurações.">
                  <span className="masked-value">Oculto</span>
                </Field>
                <Field label="Encargos adicionais (R$/mês)" hint="Disponível para edição nas configurações.">
                  <span className="masked-value">Oculto</span>
                </Field>
                <Field label="Prazo do leasing" hint="Disponível para edição nas configurações.">
                  <span className="masked-value">Oculto</span>
                </Field>
              </div>
            </section>

            <section className="card">
              <div className="card-header">
<<<<<<< HEAD
                <h2>Usina fotovoltaica</h2>
                <span className="muted">Configurações internas ocultas.</span>
              </div>
              <div className="grid g3">
                <Field label="Potência da placa (Wp)" hint="Ajuste nas configurações.">
                  <span className="masked-value">Oculto</span>
=======
                <h2>Parcelas SolarInvest</h2>
                <span className="toggle-label">
                  Inflação mensal equivalente: {(parcelasSolarInvest.inflacaoMensal * 100).toLocaleString('pt-BR', {
                    minimumFractionDigits: 2,
                    maximumFractionDigits: 2,
                  })}%
                </span>
              </div>
              <div className="grid g4">
                <Field label="Prazo contratual (meses)">
                  <input
                    type="number"
                    min={1}
                    value={prazoContratoMeses}
                    onChange={(e) => {
                      const parsed = Number(e.target.value)
                      setPrazoContratoMeses(Number.isFinite(parsed) ? Math.max(0, parsed) : 0)
                    }}
                  />
                </Field>
                <Field label="Bandeira tarifária (R$)">
                  <input
                    type="number"
                    value={bandeiraValor}
                    onChange={(e) => {
                      const parsed = Number(e.target.value)
                      setBandeiraValor(Number.isFinite(parsed) ? parsed : 0)
                    }}
                  />
                </Field>
                <Field label="Contribuição CIP (R$)">
                  <input
                    type="number"
                    value={cipValor}
                    onChange={(e) => {
                      const parsed = Number(e.target.value)
                      setCipValor(Number.isFinite(parsed) ? parsed : 0)
                    }}
                  />
                </Field>
                <Field label="Entrada (R$)">
                  <input
                    type="number"
                    value={entradaValor}
                    onChange={(e) => {
                      const parsed = Number(e.target.value)
                      setEntradaValor(Number.isFinite(parsed) ? Math.max(0, parsed) : 0)
                    }}
                  />
                </Field>
                <Field label="Uso da entrada">
                  <select value={entradaModo} onChange={(e) => setEntradaModo(e.target.value as EntradaModo)}>
                    <option value="credito_linear">Crédito mensal linear</option>
                    <option value="reduz_kc">Reduz piso contratado</option>
                  </select>
                </Field>
              </div>

              <div className="info-inline">
                <span className="pill">
                  Tarifa c/ desconto: <strong>{currency(parcelasSolarInvest.tarifaDescontadaBase)} / kWh</strong>
                </span>
                <span className="pill">
                  Mensalidade sem entrada: <strong>{currency(parcelasSolarInvest.mensalidadeSemEntrada)}</strong>
                </span>
                <span className="pill">
                  Mensalidade total sem entrada: <strong>{currency(parcelasSolarInvest.mensalidadeTotalSemEntrada)}</strong>
                </span>
                <span className="pill">
                  Margem mínima: <strong>{currency(parcelasSolarInvest.margemMinima)}</strong>
                </span>
                {entradaModo === 'reduz_kc' ? (
                  <span className="pill">
                    Piso contratado ajustado:{' '}
                    <strong>
                      {`${parcelasSolarInvest.kcAjustado.toLocaleString('pt-BR', {
                        maximumFractionDigits: 0,
                        minimumFractionDigits: 0,
                      })} kWh`}
                    </strong>
                  </span>
                ) : null}
                {entradaModo === 'credito_linear' && entradaValor > 0 ? (
                  <span className="pill">
                    Crédito mensal da entrada: <strong>{currency(parcelasSolarInvest.creditoMensal)}</strong>
                  </span>
                ) : null}
                {parcelasSolarInvest.prazoEfetivo > 0 ? (
                  <span className="pill">
                    Total pago no prazo: <strong>{currency(parcelasSolarInvest.totalPago)}</strong>
                  </span>
                ) : null}
              </div>

              <div className="table-wrapper">
                <table>
                  <thead>
                    <tr>
                      <th>Mês</th>
                      <th>Tarifa projetada (R$/kWh)</th>
                      <th>Tarifa c/ desconto (R$/kWh)</th>
                      <th>Mensalidade bruta</th>
                      <th>Mensalidade líquida</th>
                      <th>Total pago acumulado</th>
                    </tr>
                  </thead>
                  <tbody>
                    {parcelasSolarInvest.lista.length > 0 ? (
                      parcelasSolarInvest.lista.map((row) => (
                        <tr key={row.mes}>
                          <td>{row.mes}</td>
                          <td>{currency(row.tarifaCheia)}</td>
                          <td>{currency(row.tarifaDescontada)}</td>
                          <td>{currency(row.mensalidadeBruta)}</td>
                          <td>{currency(row.mensalidadeLiquida)}</td>
                          <td>{currency(row.totalAcumulado)}</td>
                        </tr>
                      ))
                    ) : (
                      <tr>
                        <td colSpan={6} className="muted">Defina um prazo contratual para gerar a projeção das parcelas.</td>
                      </tr>
                    )}
                  </tbody>
                </table>
              </div>
            </section>

            <section className="card">
              <h2>Usina fotovoltaica</h2>
              <div className="grid g4">
                <Field label="Potência da placa (Wp)">
                  <select value={potenciaPlaca} onChange={(e) => setPotenciaPlaca(Number(e.target.value))}>
                    {painelOpcoes.map((opt) => (
                      <option key={opt} value={opt}>{opt}</option>
                    ))}
                  </select>
>>>>>>> 829e1fb9
                </Field>
                <Field label="Nº de placas informado (opcional)" hint="Ajuste nas configurações.">
                  <span className="masked-value">Oculto</span>
                </Field>
                <Field label="Nº de placas (calculado)">
                  <input readOnly value={numeroPlacasCalculado} />
                </Field>
                <Field label="Potência instalada (kWp)">
                  <input readOnly value={potenciaInstaladaKwp.toFixed(2)} />
                </Field>
                <Field label="Geração estimada (kWh/mês)">
                  <input readOnly value={geracaoMensalKwh.toFixed(0)} />
                </Field>
              </div>
              <div className="info-inline">
                <span className="pill">Valor de Mercado Estimado: <strong className="masked-inline">Oculto</strong></span>
                <span className="pill">Consumo diário: <strong className="masked-inline">Oculto</strong></span>
              </div>
            </section>

            <div className="grid g2">
              <section className="card">
                <h2>Leasing — Mensalidade</h2>
                <div className="list-col">
                  {leasingMensalidades.map((valor, index) => (
                    <div className="list-row" key={`leasing-m${index}`}>
                      <span>Ano {index + 1}</span>
                      <strong>{currency(valor)}</strong>
                    </div>
                  ))}
                </div>
                <div className="notice">
                  <div className="dot" />
                  <div>
                    <p className="notice-title">Fim do prazo</p>
                    <p className="notice-sub">Após {leasingPrazo} anos a curva acelera: 100% do retorno fica com o cliente.</p>
                  </div>
                </div>
              </section>

              <section className="card">
                <div className="card-header">
                  <h2>Financiamento — Mensalidade</h2>
                  <span className="toggle-label">Coluna ativa: {mostrarFinanciamento ? 'Sim' : 'Não'}</span>
                </div>
                {mostrarFinanciamento ? (
                  <div className="list-col">
                    {financiamentoMensalidades.map((valor, index) => (
                      <div className="list-row" key={`fin-m${index}`}>
                        <span>Ano {index + 1}</span>
                        <strong>{currency(valor)}</strong>
                      </div>
                    ))}
                  </div>
                ) : (
                  <p className="muted">Habilite nas configurações para comparar a coluna de financiamento.</p>
                )}
              </section>
            </div>

            {mostrarGrafico ? (
              <section className="card">
                <div className="card-header">
                  <h2>ROI acumulado — 30 anos</h2>
                  <div className="legend-toggle">
                    <label>
                      <input type="checkbox" checked={exibirLeasingLinha} onChange={(e) => setExibirLeasingLinha(e.target.checked)} />
                      <span style={{ color: chartColors.Leasing }}>Leasing</span>
                    </label>
                    {mostrarFinanciamento ? (
                      <label>
                        <input type="checkbox" checked={exibirFinLinha} onChange={(e) => setExibirFinLinha(e.target.checked)} />
                        <span style={{ color: chartColors.Financiamento }}>Financiamento</span>
                      </label>
                    ) : null}
                  </div>
                </div>
                <div className="chart">
                  {!allCurvesHidden ? (
                    <div className="chart-explainer">
                      <strong>ROI Leasing – Benefício financeiro</strong>
                      <span>Economia acumulada versus concessionária. Após o prazo, o retorno cresce acelerado.</span>
                    </div>
                  ) : null}
                  <ResponsiveContainer width="100%" height="100%">
                    <LineChart data={chartData}>
                      <CartesianGrid strokeDasharray="3 3" stroke="#1e293b" />
                      <XAxis dataKey="ano" stroke="#9CA3AF" label={{ value: 'Anos', position: 'insideBottomRight', offset: -5, fill: '#9CA3AF' }} />
                      <YAxis stroke="#9CA3AF" tickFormatter={formatAxis} domain={yDomain} width={92} />
                      <Tooltip formatter={(value: number) => currency(Number(value))} contentStyle={{ background: '#0b1220', border: '1px solid #1f2b40' }} />
                      <Legend verticalAlign="bottom" align="right" wrapperStyle={{ paddingTop: 16 }} />
                      <ReferenceLine y={0} stroke="#475569" />
                      {exibirLeasingLinha ? <Line type="monotone" dataKey="Leasing" stroke={chartColors.Leasing} strokeWidth={2} dot /> : null}
                      {mostrarFinanciamento && exibirFinLinha ? (
                        <Line type="monotone" dataKey="Financiamento" stroke={chartColors.Financiamento} strokeWidth={2} dot />
                      ) : null}
                    </LineChart>
                  </ResponsiveContainer>
                </div>
              </section>
            ) : null}

            <section className="card">
              <div className="card-header">
                <h2>Compra antecipada (Buyout)</h2>
                <span className="muted">Valores entre o mês 6 e o mês 60. Aceite final no mês 61 = R$ 0,00.</span>
              </div>
              <div className="table-wrapper">
                <table>
                  <thead>
                    <tr>
                      <th>Mês</th>
                      <th>Tarifa projetada</th>
                      <th>Prestação efetiva</th>
                      <th>Receita acumulada</th>
                      <th>Cashback</th>
                      <th>Valor de compra</th>
                    </tr>
                  </thead>
                  <tbody>
                    {tabelaBuyout
                      .filter((row) => row.mes >= 6 && row.mes <= 60)
                      .map((row) => (
                        <tr key={row.mes}>
                          <td>{row.mes}</td>
                          <td>{currency(row.tarifa)}</td>
                          <td>{currency(row.prestacaoEfetiva)}</td>
                          <td>{currency(row.prestacaoAcum)}</td>
                          <td>{currency(row.cashback)}</td>
                          <td>{row.valorResidual === null ? '—' : currency(row.valorResidual)}</td>
                        </tr>
                      ))}
                    <tr>
                      <td>61</td>
                      <td colSpan={4}>Aceite definitivo</td>
                      <td>{currency(0)}</td>
                    </tr>
                  </tbody>
                </table>
              </div>
            </section>
          </>
        ) : (
          <section className="card">
            <h2>Dados do cliente</h2>
            <div className="grid g2">
              <Field label="Nome ou Razão social">
                <input value={cliente.nome} onChange={(e) => handleClienteChange('nome', e.target.value)} />
              </Field>
              <Field label="CPF/CNPJ">
                <input value={cliente.documento} onChange={(e) => handleClienteChange('documento', e.target.value)} />
              </Field>
              <Field label="E-mail">
                <input value={cliente.email} onChange={(e) => handleClienteChange('email', e.target.value)} />
              </Field>
              <Field label="Telefone">
                <input value={cliente.telefone} onChange={(e) => handleClienteChange('telefone', e.target.value)} />
              </Field>
              <Field label="Distribuidora">
                <input value={cliente.distribuidora} onChange={(e) => handleClienteChange('distribuidora', e.target.value)} />
              </Field>
              <Field label="Unidade consumidora (UC)">
                <input value={cliente.uc} onChange={(e) => handleClienteChange('uc', e.target.value)} />
              </Field>
              <Field label="Endereço">
                <input value={cliente.endereco} onChange={(e) => handleClienteChange('endereco', e.target.value)} />
              </Field>
              <Field label="Cidade">
                <input value={cliente.cidade} onChange={(e) => handleClienteChange('cidade', e.target.value)} />
              </Field>
              <Field label="UF">
                <input value={cliente.uf} maxLength={2} onChange={(e) => handleClienteChange('uf', e.target.value.toUpperCase())} />
              </Field>
            </div>
          </section>
        )}
      </main>

      {isSettingsOpen ? (
        <div className="modal" role="dialog" aria-modal="true">
          <div className="modal-backdrop" onClick={() => setIsSettingsOpen(false)} />
          <div className="modal-content">
            <div className="modal-header">
              <h3>Configurações</h3>
              <button className="icon" onClick={() => setIsSettingsOpen(false)}>✕</button>
            </div>
            <div className="modal-body">
              <h4>Parâmetros principais</h4>
              <div className="grid g3">
                <Field label="Consumo (kWh/mês)">
                  <input type="number" value={consumoMensal} onChange={(e) => setConsumoMensal(Number(e.target.value) || 0)} />
                </Field>
                <Field label="Tarifa cheia (R$/kWh)">
                  <input type="number" step="0.001" value={tarifaBase} onChange={(e) => setTarifaBase(Number(e.target.value) || 0)} />
                </Field>
                <Field label="Desconto contratual (%)">
                  <input type="number" step="0.1" value={descontoPct} onChange={(e) => setDescontoPct(Number(e.target.value) || 0)} />
                </Field>
                <Field label="Taxa mínima (R$/mês)">
                  <input type="number" value={taxaMinima} onChange={(e) => setTaxaMinima(Number(e.target.value) || 0)} />
                </Field>
                <Field label="Encargos adicionais (R$/mês)">
                  <input type="number" value={encargos} onChange={(e) => setEncargos(Number(e.target.value) || 0)} />
                </Field>
                <Field label="Prazo do leasing">
                  <select value={leasingPrazo} onChange={(e) => setLeasingPrazo(Number(e.target.value) as 5 | 7 | 10)}>
                    <option value={5}>5 anos</option>
                    <option value={7}>7 anos</option>
                    <option value={10}>10 anos</option>
                  </select>
                </Field>
              </div>

              <h4>Usina fotovoltaica</h4>
              <div className="grid g3">
                <Field label="Potência da placa (Wp)">
                  <select value={potenciaPlaca} onChange={(e) => setPotenciaPlaca(Number(e.target.value))}>
                    {painelOpcoes.map((opt) => (
                      <option key={opt} value={opt}>{opt}</option>
                    ))}
                  </select>
                </Field>
                <Field label="Nº de placas informado (opcional)">
                  <input
                    type="number"
                    min={1}
                    value={numeroPlacasManual === '' ? '' : numeroPlacasManual}
                    onChange={(e) => handleNumeroPlacasManualChange(e.target.value)}
                  />
                </Field>
              </div>

              <h4>Mercado & energia</h4>
              <div className="grid g2">
                <Field label="Inflação energética (%)">
                  <input type="number" step="0.1" value={inflEnergia} onChange={(e) => setInflEnergia(Number(e.target.value) || 0)} />
                </Field>
                <Field label="Preço por kWp (R$)">
                  <input type="number" value={precoPorKwp} onChange={(e) => setPrecoPorKwp(Number(e.target.value) || 0)} />
                </Field>
                <Field label="Irradiação média (kWh/m²/dia)">
                  <input
                    type="number"
                    step="0.1"
                    min={0.01}
                    value={irradiacao}
                    onChange={(e) => {
                      const parsed = Number(e.target.value)
                      setIrradiacao(Number.isFinite(parsed) && parsed > 0 ? parsed : 0)
                    }}
                  />
                </Field>
                <Field label="Eficiência do sistema">
                  <input
                    type="number"
                    step="0.01"
                    min={0.01}
                    value={eficiencia}
                    onChange={(e) => {
                      if (e.target.value === '') {
                        setEficiencia(0)
                        return
                      }
                      handleEficienciaInput(Number(e.target.value))
                    }}
                  />
                </Field>
              </div>

              <h4>Financiamento</h4>
              <div className="grid g3">
                <Field label="Juros a.a. (%)">
                  <input type="number" step="0.1" value={jurosFinAA} onChange={(e) => setJurosFinAA(Number(e.target.value) || 0)} />
                </Field>
                <Field label="Prazo (meses)">
                  <input type="number" value={prazoFinMeses} onChange={(e) => setPrazoFinMeses(Number(e.target.value) || 0)} />
                </Field>
                <Field label="Entrada (%)">
                  <input type="number" step="0.1" value={entradaFinPct} onChange={(e) => setEntradaFinPct(Number(e.target.value) || 0)} />
                </Field>
              </div>

              <h4>O&M e seguro</h4>
              <div className="grid g3">
                <Field label="O&M base (R$/kWp)">
                  <input type="number" value={oemBase} onChange={(e) => setOemBase(Number(e.target.value) || 0)} />
                </Field>
                <Field label="Reajuste O&M (%)">
                  <input type="number" step="0.1" value={oemInflacao} onChange={(e) => setOemInflacao(Number(e.target.value) || 0)} />
                </Field>
                <Field label="Reajuste seguro (%)">
                  <input type="number" step="0.1" value={seguroReajuste} onChange={(e) => setSeguroReajuste(Number(e.target.value) || 0)} />
                </Field>
                <Field label="Modo de seguro">
                  <select value={seguroModo} onChange={(e) => setSeguroModo(e.target.value as SeguroModo)}>
                    <option value="A">Modo A — Potência (R$)</option>
                    <option value="B">Modo B — % Valor de mercado</option>
                  </select>
                </Field>
                <Field label="Base seguro modo A (R$/kWp)">
                  <input type="number" value={seguroValorA} onChange={(e) => setSeguroValorA(Number(e.target.value) || 0)} />
                </Field>
                <Field label="Seguro modo B (%)">
                  <input type="number" step="0.01" value={seguroPercentualB} onChange={(e) => setSeguroPercentualB(Number(e.target.value) || 0)} />
                </Field>
              </div>

              <h4>Exibição</h4>
              <div className="grid g2">
                <Field label="Mostrar gráfico ROI">
                  <select value={mostrarGrafico ? '1' : '0'} onChange={(e) => setMostrarGrafico(e.target.value === '1')}>
                    <option value="1">Sim</option>
                    <option value="0">Não</option>
                  </select>
                </Field>
                <Field label="Mostrar coluna financiamento">
                  <select value={mostrarFinanciamento ? '1' : '0'} onChange={(e) => setMostrarFinanciamento(e.target.value === '1')}>
                    <option value="1">Sim</option>
                    <option value="0">Não</option>
                  </select>
                </Field>
              </div>

              <h4>Buyout parâmetros</h4>
              <div className="grid g3">
                <Field label="Valor de mercado (R$)">
                  <input type="number" value={buyoutValorMercado} onChange={(e) => setBuyoutValorMercado(Number(e.target.value) || 0)} />
                </Field>
                <Field label="Cashback (%)">
                  <input type="number" step="0.1" value={buyoutCashbackPct} onChange={(e) => setBuyoutCashbackPct(Number(e.target.value) || 0)} />
                </Field>
                <Field label="Depreciação (%)">
                  <input type="number" step="0.1" value={buyoutDepreciacaoPct} onChange={(e) => setBuyoutDepreciacaoPct(Number(e.target.value) || 0)} />
                </Field>
                <Field label="Inadimplência (%)">
                  <input type="number" step="0.1" value={buyoutInadimplenciaPct} onChange={(e) => setBuyoutInadimplenciaPct(Number(e.target.value) || 0)} />
                </Field>
                <Field label="Tributos (%)">
                  <input type="number" step="0.1" value={buyoutTributosPct} onChange={(e) => setBuyoutTributosPct(Number(e.target.value) || 0)} />
                </Field>
                <Field label="IPCA (%)">
                  <input type="number" step="0.1" value={buyoutIpca} onChange={(e) => setBuyoutIpca(Number(e.target.value) || 0)} />
                </Field>
                <Field label="Custos fixos (R$)">
                  <input type="number" value={buyoutCustosFixos} onChange={(e) => setBuyoutCustosFixos(Number(e.target.value) || 0)} />
                </Field>
                <Field label="OPEX (R$)">
                  <input type="number" value={buyoutOpex} onChange={(e) => setBuyoutOpex(Number(e.target.value) || 0)} />
                </Field>
                <Field label="Seguro (R$)">
                  <input type="number" value={buyoutSeguro} onChange={(e) => setBuyoutSeguro(Number(e.target.value) || 0)} />
                </Field>
                <Field label="Duração (meses)">
                  <input type="number" value={buyoutDuracao} onChange={(e) => setBuyoutDuracao(Number(e.target.value) || 0)} />
                </Field>
              </div>
            </div>
          </div>
        </div>
      ) : null}
    </div>
  )
}
<|MERGE_RESOLUTION|>--- conflicted
+++ resolved
@@ -730,152 +730,12 @@
 
             <section className="card">
               <div className="card-header">
-<<<<<<< HEAD
                 <h2>Usina fotovoltaica</h2>
                 <span className="muted">Configurações internas ocultas.</span>
               </div>
               <div className="grid g3">
                 <Field label="Potência da placa (Wp)" hint="Ajuste nas configurações.">
                   <span className="masked-value">Oculto</span>
-=======
-                <h2>Parcelas SolarInvest</h2>
-                <span className="toggle-label">
-                  Inflação mensal equivalente: {(parcelasSolarInvest.inflacaoMensal * 100).toLocaleString('pt-BR', {
-                    minimumFractionDigits: 2,
-                    maximumFractionDigits: 2,
-                  })}%
-                </span>
-              </div>
-              <div className="grid g4">
-                <Field label="Prazo contratual (meses)">
-                  <input
-                    type="number"
-                    min={1}
-                    value={prazoContratoMeses}
-                    onChange={(e) => {
-                      const parsed = Number(e.target.value)
-                      setPrazoContratoMeses(Number.isFinite(parsed) ? Math.max(0, parsed) : 0)
-                    }}
-                  />
-                </Field>
-                <Field label="Bandeira tarifária (R$)">
-                  <input
-                    type="number"
-                    value={bandeiraValor}
-                    onChange={(e) => {
-                      const parsed = Number(e.target.value)
-                      setBandeiraValor(Number.isFinite(parsed) ? parsed : 0)
-                    }}
-                  />
-                </Field>
-                <Field label="Contribuição CIP (R$)">
-                  <input
-                    type="number"
-                    value={cipValor}
-                    onChange={(e) => {
-                      const parsed = Number(e.target.value)
-                      setCipValor(Number.isFinite(parsed) ? parsed : 0)
-                    }}
-                  />
-                </Field>
-                <Field label="Entrada (R$)">
-                  <input
-                    type="number"
-                    value={entradaValor}
-                    onChange={(e) => {
-                      const parsed = Number(e.target.value)
-                      setEntradaValor(Number.isFinite(parsed) ? Math.max(0, parsed) : 0)
-                    }}
-                  />
-                </Field>
-                <Field label="Uso da entrada">
-                  <select value={entradaModo} onChange={(e) => setEntradaModo(e.target.value as EntradaModo)}>
-                    <option value="credito_linear">Crédito mensal linear</option>
-                    <option value="reduz_kc">Reduz piso contratado</option>
-                  </select>
-                </Field>
-              </div>
-
-              <div className="info-inline">
-                <span className="pill">
-                  Tarifa c/ desconto: <strong>{currency(parcelasSolarInvest.tarifaDescontadaBase)} / kWh</strong>
-                </span>
-                <span className="pill">
-                  Mensalidade sem entrada: <strong>{currency(parcelasSolarInvest.mensalidadeSemEntrada)}</strong>
-                </span>
-                <span className="pill">
-                  Mensalidade total sem entrada: <strong>{currency(parcelasSolarInvest.mensalidadeTotalSemEntrada)}</strong>
-                </span>
-                <span className="pill">
-                  Margem mínima: <strong>{currency(parcelasSolarInvest.margemMinima)}</strong>
-                </span>
-                {entradaModo === 'reduz_kc' ? (
-                  <span className="pill">
-                    Piso contratado ajustado:{' '}
-                    <strong>
-                      {`${parcelasSolarInvest.kcAjustado.toLocaleString('pt-BR', {
-                        maximumFractionDigits: 0,
-                        minimumFractionDigits: 0,
-                      })} kWh`}
-                    </strong>
-                  </span>
-                ) : null}
-                {entradaModo === 'credito_linear' && entradaValor > 0 ? (
-                  <span className="pill">
-                    Crédito mensal da entrada: <strong>{currency(parcelasSolarInvest.creditoMensal)}</strong>
-                  </span>
-                ) : null}
-                {parcelasSolarInvest.prazoEfetivo > 0 ? (
-                  <span className="pill">
-                    Total pago no prazo: <strong>{currency(parcelasSolarInvest.totalPago)}</strong>
-                  </span>
-                ) : null}
-              </div>
-
-              <div className="table-wrapper">
-                <table>
-                  <thead>
-                    <tr>
-                      <th>Mês</th>
-                      <th>Tarifa projetada (R$/kWh)</th>
-                      <th>Tarifa c/ desconto (R$/kWh)</th>
-                      <th>Mensalidade bruta</th>
-                      <th>Mensalidade líquida</th>
-                      <th>Total pago acumulado</th>
-                    </tr>
-                  </thead>
-                  <tbody>
-                    {parcelasSolarInvest.lista.length > 0 ? (
-                      parcelasSolarInvest.lista.map((row) => (
-                        <tr key={row.mes}>
-                          <td>{row.mes}</td>
-                          <td>{currency(row.tarifaCheia)}</td>
-                          <td>{currency(row.tarifaDescontada)}</td>
-                          <td>{currency(row.mensalidadeBruta)}</td>
-                          <td>{currency(row.mensalidadeLiquida)}</td>
-                          <td>{currency(row.totalAcumulado)}</td>
-                        </tr>
-                      ))
-                    ) : (
-                      <tr>
-                        <td colSpan={6} className="muted">Defina um prazo contratual para gerar a projeção das parcelas.</td>
-                      </tr>
-                    )}
-                  </tbody>
-                </table>
-              </div>
-            </section>
-
-            <section className="card">
-              <h2>Usina fotovoltaica</h2>
-              <div className="grid g4">
-                <Field label="Potência da placa (Wp)">
-                  <select value={potenciaPlaca} onChange={(e) => setPotenciaPlaca(Number(e.target.value))}>
-                    {painelOpcoes.map((opt) => (
-                      <option key={opt} value={opt}>{opt}</option>
-                    ))}
-                  </select>
->>>>>>> 829e1fb9
                 </Field>
                 <Field label="Nº de placas informado (opcional)" hint="Ajuste nas configurações.">
                   <span className="masked-value">Oculto</span>
