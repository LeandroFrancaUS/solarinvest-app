--- conflicted
+++ resolved
@@ -75,59 +75,7 @@
   return formatPercentBRWithDigits((value ?? 0) / 100, fractionDigits)
 }
 
-<<<<<<< HEAD
 const formatTarifaKwh = (value?: number) => {
-=======
-const sanitizeItemText = (value?: string | null): string | null => {
-  if (typeof value !== 'string') {
-    return null
-  }
-  const trimmed = value.trim()
-  if (!trimmed) {
-    return null
-  }
-  return trimmed.replace(/\s+/g, ' ')
-}
-
-const stripDiacritics = (value: string): string =>
-  value
-    .normalize('NFD')
-    .replace(/[\u0300-\u036f]/g, '')
-    .replace(/\s+/g, ' ')
-
-const hasBudgetItemExclusion = (value: string): boolean => {
-  if (!value) {
-    return false
-  }
-  const normalized = stripDiacritics(value)
-  return BUDGET_ITEM_EXCLUSION_PATTERNS.some((pattern) => pattern.test(value) || pattern.test(normalized))
-}
-
-type LinhaComDisplay = Linha & {
-  display: {
-    produto: string | null
-    descricao: string | null
-    quantidade: number | null
-  }
-}
-
-type ComposicaoSubgrupo = {
-  titulo: string
-  itens: {
-    key: string
-    produto: string
-    descricao: string
-    quantidade: number | null
-  }[]
-}
-
-type ComposicaoGrupo = {
-  titulo: string
-  subgrupos: ComposicaoSubgrupo[]
-}
-
-const formatKwhMes = (value?: number) => {
->>>>>>> 7f327814
   if (!Number.isFinite(value) || (value ?? 0) <= 0) {
     return '—'
   }
@@ -410,7 +358,6 @@
     'Projeções sujeitas a atualização por normas ANEEL e validação documental da concessionária.',
   ]
 
-<<<<<<< HEAD
   const itensSistema = (orcamentoItens ?? []).filter((item) => item != null)
 
   return (
@@ -418,109 +365,6 @@
       <section className="print-cover">
         <div className="print-cover__logo">
           <img src="/logo.svg" alt="SolarInvest" />
-=======
-  const composicaoSistema = useMemo(() => {
-    if (!orcamentoItens || orcamentoItens.length === 0) {
-      return null
-    }
-
-    const linhas: LinhaComDisplay[] = []
-
-    orcamentoItens.forEach((item) => {
-      const produto = sanitizeItemText(item.produto)
-      const descricao = sanitizeItemText(item.descricao)
-      const combinedText = [produto, descricao].filter(Boolean).join(' ')
-
-      if (!combinedText || hasBudgetItemExclusion(combinedText)) {
-        return
-      }
-
-      const quantidade = Number.isFinite(item.quantidade) ? Number(item.quantidade) : null
-      const codigo = sanitizeItemText(item.codigo)
-      const modelo = sanitizeItemText(item.modelo)
-      const fabricante = sanitizeItemText(item.fabricante)
-
-      linhas.push({
-        nome: produto ?? descricao ?? combinedText,
-        codigo: codigo ?? undefined,
-        modelo: modelo ?? undefined,
-        fabricante: fabricante ?? undefined,
-        quantidade,
-        display: {
-          produto,
-          descricao,
-          quantidade,
-        },
-      })
-    })
-
-    if (linhas.length === 0) {
-      return null
-    }
-
-    const agrupado = agrupar(linhas)
-
-    const mapItems = (items: Linha[]): ComposicaoSubgrupo['itens'] =>
-      (items as LinhaComDisplay[]).map((linha, index) => ({
-        key: `${linha.nome}-${index}`,
-        produto: linha.display.produto ?? linha.nome,
-        descricao: linha.display.descricao ?? '—',
-        quantidade: linha.display.quantidade,
-      }))
-
-    const hardwareSubgrupos: ComposicaoSubgrupo[] = [
-      { titulo: 'Módulos', itens: mapItems(agrupado.Hardware.Modulos) },
-      { titulo: 'Inversores', itens: mapItems(agrupado.Hardware.Inversores) },
-      {
-        titulo: 'Kits, cabos, aterramento e acessórios',
-        itens: mapItems(agrupado.Hardware.KitsECabosEAterramentoEAcessorios),
-      },
-    ].filter((subgrupo) => subgrupo.itens.length > 0)
-
-    const servicosSubgrupos: ComposicaoSubgrupo[] = [
-      {
-        titulo: 'Engenharia, instalação e homologação',
-        itens: mapItems(agrupado.Servicos.EngenhariaEInstalacaoEHomologacao),
-      },
-    ].filter((subgrupo) => subgrupo.itens.length > 0)
-
-    const grupos: ComposicaoGrupo[] = []
-    if (hardwareSubgrupos.length > 0) {
-      grupos.push({ titulo: 'Hardware', subgrupos: hardwareSubgrupos })
-    }
-    if (servicosSubgrupos.length > 0) {
-      grupos.push({ titulo: 'Serviços', subgrupos: servicosSubgrupos })
-    }
-
-    return grupos.length > 0 ? grupos : null
-  }, [orcamentoItens])
-
-  const formatQuantidade = (value: number | null | undefined): string => {
-    if (typeof value !== 'number' || !Number.isFinite(value)) {
-      return '—'
-    }
-    const isInteger = Number.isInteger(value)
-    return formatNumberBRWithOptions(value, {
-      minimumFractionDigits: 0,
-      maximumFractionDigits: isInteger ? 0 : 2,
-    })
-  }
-
-  return (
-    <div ref={ref} className="print-layout leasing-print-layout">
-      <header className="print-hero">
-        <div className="print-hero__header">
-          <div className="print-hero__identity">
-            <div className="print-logo">
-              <img src="/logo.svg" alt="SolarInvest" />
-            </div>
-            <div className="print-hero__title">
-              <span className="print-hero__eyebrow">SolarInvest</span>
-              <h1>Proposta de Leasing Solar</h1>
-              <p className="print-hero__tagline">Energia inteligente, sustentável e sem investimento inicial.</p>
-            </div>
-          </div>
->>>>>>> 7f327814
         </div>
         <div className="print-cover__identity">
           <span className="print-cover__code">{codigoDocumento}</span>
@@ -812,12 +656,7 @@
       <div className="print-brand-footer">
         <strong>SolarInvest</strong>
         <span>CNPJ: 60.434.015/0001-90</span>
-<<<<<<< HEAD
         <span>{COVER_TAGLINE}</span>
-=======
-        <span>Av. Paulista, 1374 - Bela Vista · São Paulo/SP</span>
-        <span>www.solarinvest.com.br · Energia inteligente, sustentável e sem investimento inicial.</span>
->>>>>>> 7f327814
       </div>
     </div>
   )
